.DEFAULT: all
.PHONY: all publish clean

# If you can use docker without being root, you can do "make SUDO="
SUDO=sudo

WEAVER_EXE=weaver/weaver
WEAVEDNS_EXE=weavedns/weavedns
WEAVER_IMAGE=zettio/weave
WEAVEDNS_IMAGE=zettio/weavedns
WEAVER_EXPORT=/var/tmp/weave.tar
WEAVEDNS_EXPORT=/var/tmp/weavedns.tar

all: $(WEAVER_EXPORT) $(WEAVEDNS_EXPORT)

$(WEAVER_EXE) $(WEAVEDNS_EXE):
	go get -tags netgo ./$(shell dirname $@)
	go build -ldflags '-extldflags "-static"' -tags netgo -o $@ ./$(shell dirname $@)
	@strings $@ | grep cgo_stub\\\.go >/dev/null || { \
		rm $@; \
		echo "\nYour go standard library was built without the 'netgo' build tag."; \
		echo "To fix that, run"; \
		echo "    sudo go install -a -tags netgo std"; \
		false; \
	}

$(WEAVER_EXE): router/*.go weaver/main.go
$(WEAVEDNS_EXE): nameserver/*.go weavedns/main.go

$(WEAVER_EXPORT): weaver/Dockerfile $(WEAVER_EXE)
	$(SUDO) docker build -t $(WEAVER_IMAGE) weaver
	$(SUDO) docker save $(WEAVER_IMAGE):latest > $@

$(WEAVEDNS_EXPORT): weavedns/Dockerfile $(WEAVEDNS_EXE)
	$(SUDO) docker build -t $(WEAVEDNS_IMAGE) weavedns
	$(SUDO) docker save $(WEAVEDNS_IMAGE):latest > $@

publish: $(WEAVER_EXPORT)
	/bin/bash scripts/set_version.sh
	$(SUDO) docker tag $(WEAVER_IMAGE) $(WEAVER_IMAGE):git-`git describe --tags`
	$(SUDO) docker push $(WEAVER_IMAGE):latest
<<<<<<< HEAD
	$(SUDO) docker push $(WEAVER_IMAGE):git-`git describe --tags`
	/usr/bin/git push origin master --tags

clean:
	-$(SUDO) docker rmi $(WEAVER_IMAGE)
	rm -f $(WEAVER_EXE) $(WEAVER_EXPORT)
=======
	$(SUDO) docker push $(WEAVER_IMAGE):git-`git rev-parse --short=12 HEAD`
	$(SUDO) docker tag $(WEAVEDNS_IMAGE) $(WEAVEDNS_IMAGE):git-`git rev-parse --short=12 HEAD`
	$(SUDO) docker push $(WEAVEDNS_IMAGE):latest
	$(SUDO) docker push $(WEAVEDNS_IMAGE):git-`git rev-parse --short=12 HEAD`

clean:
	-$(SUDO) docker rmi $(WEAVER_IMAGE) $(WEAVEDNS_IMAGE)
	rm -f $(WEAVER_EXE) $(WEAVEDNS_EXE) $(WEAVER_EXPORT) $(WEAVEDNS_EXPORT)
>>>>>>> d66c8e44
<|MERGE_RESOLUTION|>--- conflicted
+++ resolved
@@ -39,20 +39,12 @@
 	/bin/bash scripts/set_version.sh
 	$(SUDO) docker tag $(WEAVER_IMAGE) $(WEAVER_IMAGE):git-`git describe --tags`
 	$(SUDO) docker push $(WEAVER_IMAGE):latest
-<<<<<<< HEAD
 	$(SUDO) docker push $(WEAVER_IMAGE):git-`git describe --tags`
 	/usr/bin/git push origin master --tags
-
-clean:
-	-$(SUDO) docker rmi $(WEAVER_IMAGE)
-	rm -f $(WEAVER_EXE) $(WEAVER_EXPORT)
-=======
-	$(SUDO) docker push $(WEAVER_IMAGE):git-`git rev-parse --short=12 HEAD`
-	$(SUDO) docker tag $(WEAVEDNS_IMAGE) $(WEAVEDNS_IMAGE):git-`git rev-parse --short=12 HEAD`
+	$(SUDO) docker tag $(WEAVEDNS_IMAGE) $(WEAVEDNS_IMAGE):git-`git describe --tags` 
 	$(SUDO) docker push $(WEAVEDNS_IMAGE):latest
-	$(SUDO) docker push $(WEAVEDNS_IMAGE):git-`git rev-parse --short=12 HEAD`
+	$(SUDO) docker push $(WEAVEDNS_IMAGE):git-`git describe --tags`
 
 clean:
 	-$(SUDO) docker rmi $(WEAVER_IMAGE) $(WEAVEDNS_IMAGE)
 	rm -f $(WEAVER_EXE) $(WEAVEDNS_EXE) $(WEAVER_EXPORT) $(WEAVEDNS_EXPORT)
->>>>>>> d66c8e44
