# Weave - the Docker network

Weave creates a virtual network that connects Docker containers
deployed across multiple hosts.

![Weave Virtual Network](/docs/virtual-network.png?raw=true "Weave Virtual Network")

Applications use the network just as if the containers were all
plugged into the same network switch, with no need to configure port
mappings, links, etc. Services provided by application containers on
the weave network can be made accessible to the outside world,
regardless of where those containers are running. Similarly, existing
internal systems can be exposed to application containers irrespective
of their location.

![Weave Deployment](/docs/deployment.png?raw=true "Weave Deployment")

Weave can traverse firewalls and operate in partially connected
networks. Traffic can be encrypted, allowing hosts to be connected
across an untrusted network.

With weave you can easily construct applications consisting of
multiple containers, running anywhere.

Weave works alongside Docker's existing (single host) networking
capabilities, so these can continue to be used by containers.

## Installation

To run weave on a host, you need to install...

1. docker. We've tested with versions 0.9.1 through 1.2.0, but other
   versions should work too.
2. weave. Install this with

        sudo wget -O /usr/local/bin/weave \
          https://raw.githubusercontent.com/zettio/weave/master/weaver/weave
        sudo chmod a+x /usr/local/bin/weave
	/usr/bin/docker pull zettio/weave

3. (recommended) ethtool. On many systems this is installed already;
   if not then grab it via your favourite package manager. On some
   systems, weave application container networking may not operate
   correctly unless ethtool is available.

4. (optional) conntrack. Install this via your favourite package
   manager. Without conntrack, the weave network may not re-establish
   itself fully when individual weave instances are stopped (with
   `weave stop`) and restarted quickly (typically within ~3 minutes).

## Example

Say you have docker running on two hosts, accessible to each other as
$HOST1 and $HOST2, and want to deploy an application consisting of two
containers, one on each host.

On $HOST1 run (as root)

    host2# export WEAVE_DOCKER_ARGS='--memory=1gb'
    host1# weave launch 10.0.0.1/16
    host1# C=$(weave run 10.0.1.1/24 -t -i ubuntu)

The first line sets additional arguments intended to be passed along 
to the `docker run` command which launches the weave container.  

The next line starts the weave router, in a container. This needs to
be done once on each host. We tell weave that its IP address should
be 10.0.0.1, and that the weave network is on 10.0.0.0/16.

The third line starts our application container. We give it an IP
address and network (a subnet of the weave network). `weave run`
invokes `docker run -d` with all the parameters following the IP
address and netmask. So we could be launching any container this way;
here we just take a stock ubuntu container and launch a shell in it.

If our application consists of more than one container on this host we
simply launch them with a variation on that second line.

The IP addresses and netmasks can be anything you like which doesn't
conflict with any IP ranges of 'external' services the hosts or your
containers need to connect to. The same IP range must be used
everywhere, and the individual IP addresses must, of course, be
unique.

We repeat similar steps on $HOST2...

    host2# export HOST1='<host1_ip_routable_from_host2>'
    host2# export WEAVE_DOCKER_ARGS='--memory=1gb'
    host2# weave launch 10.0.0.2/16 $HOST1
    host2# C=$(weave run 10.0.1.2/24 -t -i ubuntu)

<<<<<<< HEAD
The only difference, apart from the IP addresses, is that we tell our
weave that it should peer with the weave running on $HOST1. We could
instead have told the weave on $HOST1 to connect to $HOST2, or told
both about each other. Order doesn't matter here; weave automatically
(re)connects to peers when they become available. Also, we can tell
weave to connect to multiple peers by supplying multiple space delimited 
addresses. And we can [add peers dynamically](#dynamic-topologies).
=======
The only difference, apart from the choice of IP addresses for the
weave router and the application container, is that we tell our weave
that it should peer with the weave on $HOST1 (specified as the IP
address by which $HOST2 can reach it). NB: if there is a firewall
between $HOST1 and $HOST2, you must open port 6783 for TCP and UDP.
>>>>>>> 8083779f

Note that we could instead have told the weave on $HOST1 to connect to
$HOST2, or told both about each other. Order does not matter here;
weave automatically (re)connects to peers when they become
available. Also, we can tell weave to connect to multiple peers by
supplying multiple addresses, separated by spaces. And we can
[add peers dynamically](#dynamic-topologies).

Now that we've got everything set up, let's see whether our containers
can talk to each other...

On $HOST1...

    host1# docker attach $C
    root@28841bd02eff:/# ping -c 1 -q 10.0.1.2
    PING 10.0.1.2 (10.0.1.2): 48 data bytes
    --- 10.0.1.2 ping statistics ---
    1 packets transmitted, 1 packets received, 0% packet loss
    round-trip min/avg/max/stddev = 1.048/1.048/1.048/0.000 ms

Similarly, on $HOST2...

    host2# docker attach $C
    root@f76829496120:/# ping -c 1 -q 10.0.1.1
    PING 10.0.1.1 (10.0.1.1): 48 data bytes
    --- 10.0.1.1 ping statistics ---
    1 packets transmitted, 1 packets received, 0% packet loss
    round-trip min/avg/max/stddev = 1.034/1.034/1.034/0.000 ms

So there we have it, two containers on separate hosts happily talking
to each other.

## Features

Weave has a few more features beyond those illustrated by the basic
example above...

### Virtual Ethernet Switch

To application containers, the network established by weave looks
like a giant Ethernet switch to which all the containers are
connected.

Containers can easily access services from each other; e.g. in the
container on $HOST1 we can start a netcat "service" with

    root@28841bd02eff:/# nc -lk -p 4422

and then connect to it from the container on $HOST2 with

    root@f76829496120:/# echo 'Hello, world.' | nc 10.0.1.1 4422

Note that *any* protocol is supported. Doesn't even have to be over
TCP/IP, e.g. a netcat UDP service would be run with

    root@28841bd02eff:/# nc -lu -p 5533

    root@f76829496120:/# echo 'Hello, world.' | nc -u 10.0.1.1 5533

We can deploy the entire arsenal of standard network tools and
applications, developed over decades, to configure, secure, monitor,
and troubleshoot our container network. To put it another way, we can
now re-use the same tools and techniques when deploying applications
as containers as we would have done when deploying them 'on metal' in
our data centre.

### Application isolation

A single weave network can host multiple, isolated applications, with
each application's containers being able to communicate with each
other but not containers of other applications.

To accomplish that, we assign each application a different subnet. So,
in the above example, if we wanted to add another application similar
to, but isolated from, our first, we'd launch the containers with...

    host1# D=$(weave run 10.0.2.1/24 -t -i ubuntu)
    host2# D=$(weave run 10.0.2.2/24 -t -i ubuntu)

A quick 'ping' test in the containers confirms that they can talk to
each other but not the containers of our first application...

    host1# docker attach $D
    
    root@da50502598d5:/# ping -c 1 -q 10.0.2.2
    PING 10.0.2.2 (10.0.2.2): 48 data bytes
    --- 10.0.2.2 ping statistics ---
    1 packets transmitted, 1 packets received, 0% packet loss
    round-trip min/avg/max/stddev = 0.562/0.562/0.562/0.000 ms
    
    root@da50502598d5:/# ping -c 1 -q 10.0.1.1
    PING 10.0.1.1 (10.0.1.1) 56(84) bytes of data.
    --- 10.0.1.1 ping statistics ---
    1 packets transmitted, 0 received, 100% packet loss, time 0ms
    
    root@da50502598d5:/# ping -c 1 -q 10.0.1.2
    PING 10.0.1.2 (10.0.1.2) 56(84) bytes of data.
    --- 10.0.1.2 ping statistics ---
    1 packets transmitted, 0 received, 100% packet loss, time 0ms

This isolation-through-subnets scheme is an example of carrying over a
well-known technique from the 'on metal' days to containers.

### Dynamic network attachment

In some scenarios containers are started independently, e.g. via some
existing tool chain, or require more complex startup sequences than
provided by `weave run`. And sometimes the decision which application
network a container should be part of is made post-startup. For these
situations, weave allows an existing, running container to be attached
to the weave network. To illustrate, we can achieve the same effect as
the first example with

    host1# C=$(docker run -d -t -i ubuntu)
    host1# weave attach 10.0.1.1/24 $C

There is a matching `weave detach` command:

    host1# weave detach 10.0.1.1/24 $C

You can detach a container from one application network and attach it
to another:

    host1# weave detach 10.0.1.1/24 $C
    host1# weave attach 10.0.2.1/24 $C

or attach a container to multiple application networks, effectively
sharing it between applications:

    host1# weave attach 10.0.1.1/24 $C
    host1# weave attach 10.0.2.1/24 $C

### Security

In order to connect containers across untrusted networks, weave peers
can be told to encrypt traffic by supplying a `-password` option when
launching weave, e.g.

    host1# weave launch 10.0.0.1/16 -password wEaVe

The same password must be specified for all weave peers; it is a
component in the creation of ephemeral session keys for connections
between peers.

### Host network integration

Weave application networks can be integrated with a host's network,
establishing connectivity between the host and application containers
anywhere.

Let's say that in our example we want $HOST2 to have access to the
application containers. On $HOST2 we run

    host2# weave expose 10.0.1.102/24

choosing an unused IP address in the application subnet. (There is a
corresponding 'hide' command to revert this step.)

Now

    host2# ping 10.0.1.2

will work. And, more interestingly,

    host2# ping 10.0.1.1

will work too, which is talking to a container that resides on $HOST1.

### Service export

Services running in containers on a weave network can be made
accessible to the outside world (and, more generally, other networks)
from any weave host, irrespective of where the service containers are
located.

Say we want to make our example netcat "service", which is running in
a container on $HOST1, accessible to the outside world via $HOST2.

First we need to expose the application network to $HOST2, as
explained [above](#host-network-integration), i.e.

    host2# weave expose 10.0.1.102/24

Then we add a NAT rule to route from the outside world to the
destination container service.

    host2# iptables -t nat -A PREROUTING -p tcp -i eth0 --dport 2211 \
           -j DNAT --to-destination 10.0.1.1:4422

Here we are assuming that the "outside world" is connecting to $HOST2
via 'eth0'. We want TCP traffic to port 2211 on the external IPs to be
routed to our 'nc' service, which is running on port 4422 in the
container with IP 10.0.1.1.

With the above in place, we can connect to our 'nc' service from
anywhere with

    echo 'Hello, world.' | nc $HOST2 2211

(NB: due to the way routing is handled in the Linux kernel, this won't
work when run *on* $HOST2.)

Similar NAT rules to the above can used to expose services not just to
the outside world but also other, internal, networks.

### Service import

Applications running in containers on a weave network can be given
access to services which are only reachable from certain weave hosts,
irrespective of where the application containers are located.

Say that, as an extension of our example, we have a netcat service
running on $HOST3, port 2211, and that $HOST3 is not part of the weave
network and is only reachable from $HOST1, not $HOST2. Nevertheless we
want to make the service accessible to an application running in a
container on $HOST2.

First we need to expose the application network to the host, as
explained [above](#host-network-integration), this time on $HOST1,
i.e.

    host1# weave expose 10.0.1.101/24

Then we add a NAT rule to route from the above IP to the destination
service.

    host1# iptables -t nat -A PREROUTING -p tcp -d 10.0.1.101 --dport 3322 \
           -j DNAT --to-destination $HOST3:2211

This allows any application container to reach the service by
connecting to 10.0.1.101:3322. So if $HOST3 is indeed running a netcat
service on port 2211, e.g.

    host3# nc -kl 2211

then we can connect to it from our application container on $HOST2 with

    root@f76829496120:/# echo 'Hello, world.' | nc 10.0.1.101 3322

The same command will work from any application container.

### Service binding

Importing a service provides a degree of indirection that allows late
and dynamic binding, similar to what can be achieved with a proxy. In
our example, application containers are unaware that the service they
are accessing at `10.0.1.101:3322` is in fact residing on
`$HOST3:2211`. We can point application containers at another service
location by changing the above NAT rule, without having to alter the
applications themselves.

### Service routing

The [service export](#service-export) and
[service import](#service-import) features can be combined to
establish connectivity between applications and services residing on
disjoint networks, even when those networks are separated by firewalls
and might have overlapping IP ranges. Each network imports its
services into weave, and in turn exports from weave services required
by its applications. There are no application containers in this
scenario (though of course there could be); weave is acting purely as
an address translation and routing facility, using the weave
application network as an intermediary.

In our example above, the netcat service on $HOST3 is imported into
weave via $HOST1. We can export it on $HOST2 by first exposing the
application network with

    host2# weave expose 10.0.1.102/24

and then adding a NAT rule which routes traffic from the $HOST2
network (i.e. anything which can connect to $HOST2) to the service
endpoint in the weave network

    host2# iptables -t nat -A PREROUTING -p tcp -i eth0 --dport 4433 \
           -j DNAT --to-destination 10.0.1.101:3322

Now any host on the same network as $HOST2 can access the service with

    echo 'Hello, world.' | nc $HOST2 4433

Furthermore, as explained in [service-binding](#service-binding), we
can dynamically alter the service locations without having to touch
the applications that access them, e.g. we could move the example
netcat service to $HOST4:2211 while retaining its 10.0.1.101:3322
endpoint in the weave network.

### Multi-cloud networking

Weave can network containers hosted in different cloud providers /
data centres. So, for example, one could run an application consisting
of containers on GCE, EC2 and in local data centres.

To enable this, the network must be configured to permit TCP and UDP
connections to port 6783 of the docker hosts.

### Multi-hop routing

A network of containers across more than two hosts can be established
even when there is only partial connectivity between the hosts. Weave
is able to route traffic between containers as long as there is at
least one *path* of connected hosts between them.

So, for example, if a docker host in a local data centre can connect
to hosts in GCE and EC2, but the latter two cannot connect to each
other, containers in the latter two can still communicate; weave will
route the traffic via the local data centre.

### Dynamic topologies

To add a host to an existing weave network, one simply launches
weave on the host, supplying the address of at least one existing
host. Weave will automatically discover the other hosts in the other
network and establish connections to them if it can (in order to avoid
unnecessary multi-hop routing).

### Container mobility

Containers can be moved between hosts without requiring any
reconfiguration or, in many cases, restarts of other containers. All
that is required is for the migrated container to be started with the
same IP address as it was given originally.

### Fault tolerance

Weave peers continually exchange topology information, and monitor
and (re)establish network connections to other peers. So if hosts or
networks fail, weave can "route around" the problem. This includes
network partitions; containers on either side of a partition can
continue to communicate, with full connectivity being restored when
the partition heals.

The weave container is very light-weight - just over 8MB image size
and a few 10s of MBs of runtime memory - and disposable. I.e. should
weave ever run into difficulty, one can simply stop it (with `weave
stop`) and restart it. Application containers do *not* have to be
restarted in that event, and indeed may not even experience a
temporary connectivity failure if the weave container is restarted
quickly enough.

## Troubleshooting

Make sure you are running the latest version - you can download it
with

    docker pull zettio/weave

Check the weave container logs with

    docker logs weave

A reasonable amount of information, and all errors, get logged there.

The log verbosity can be increased by supplying the `-debug` flag when
launching weave. Be warned, this will log information on a per-packet
basis, so can produce a lot of output.

One can ask a weave router to report its status with

    weave status

To stop weave, run

    weave stop

Note that this leaves the local application container network intact;
containers on the local host can continue to communicate, whereas
communication with containers on different hosts, as well as service
export/import, is disrupted but resumes when weave is relaunched.

To stop weave and completely remove all traces of the weave network on
the local host, run

    weave reset

Any running application containers will permanently lose connectivity
with the weave network and have to be restarted in order to
re-connect.

### Reboots

When a host reboots, docker's default behaviour is to restart any
containers that were running. Since weave relies on special network
configuration outside of the containers, the weave network will not
function in this state.

To remedy this, stop and re-launch the weave container, and re-attach
the application containers with `weave attach`.

For a more permanent solution,
[disable Docker's auto-restart feature](https://docs.docker.com/articles/host_integration/)
and create appropriate startup scripts to launch weave and run
application containers from your favourite process manager.

## Installation with Boot2Docker

If you are running Docker inside the Boot2Docker VM, e.g. because you
are on a Mac, then the following changes are required to these
instructions:

Assuming you have fetched the 'weave' script via curl or similar, and
it is in the current directory, transfer it to the Boot2Docker VM and
make it executable like this:

    host1$ boot2docker ssh "cat > weave" < weave
    host1$ boot2docker ssh "chmod a+x weave"

Then, if we were trying to create the same containers as in the first
example above, the 'launch' command would be run like this:

    host1$ boot2docker ssh "sudo ./weave launch 10.0.0.1/16"

and the 'run' command like this:

    host1# C=$(boot2docker ssh "sudo ./weave run 10.0.1.1/24 -t -i ubuntu")

## Building

(NB. This is only necessary if you want to work on weave. Also, these
instructions have only been tested on Ubuntu.)

To build weave you need `libpcap-dev` and `docker` installed. And `go`
(and `git` and `hg` to fetch dependencies).

The package name is `github.com/zettio/weave`, so assuming `$GOPATH`
is set:

    $ cd $GOPATH
    $ WEAVE=github.com/zettio/weave
    $ git clone https://$WEAVE src/$WEAVE
    $ cd src/$WEAVE

Then simply run

    $ make -C weaver

This will build the weave router, produce a docker image
`zettio/weave` and export that image to /tmp/weave.tar

## How does it work?

Weave creates a network bridge on the host. Each container is
connected to that bridge via a veth pair, the container side of which
is given the IP address & netmask supplied in 'weave run'. Also
connected to the bridge is the weave router container, which is given
the IP address & netmask supplied in 'weave launch'.

A weave router captures Ethernet packets from its bridge-connected
interface in promiscuous mode, using 'pcap'. This typically excludes
traffic between local containers, and between the host and local
containers, all of which is routed straight over the bridge by the
kernel. Captured packets are forwarded over UDP to weave router peers
running on other hosts. On receipt of such a packet, a router injects
the packet on its bridge interface using 'pcap' and/or forwards the
packet to peers.

Weave routers learn which peer host a particular MAC address resides
on. They combine this knowledge with topology information in order to
make routing decisions and thus avoid forwarding every packet to every
peer. The topology information captures which peers are connected to
which other peers; weave can route packets in partially connected
networks with changing topology.

Weave routers establish TCP connections to each other, over which they
perform a protocol handshake and subsequently exchange topology
information. These connections are encrypted if so configured. Peers
also establish UDP "connections", possibly encrypted, for the
aforementioned packet forwarding. These "connections" are duplex and
can traverse firewalls.

More details on the inner workings of weave can be found in the
[architecture documentation](docs/architecture.txt).

## Contact Us

Found a bug, want to suggest a feature, or have a question?
[File an issue](https://github.com/zettio/weave/issues), or email
weave@zett.io. When reporting a bug, please include which version of
weave you are running, as shown by `weave version`.

Follow weave on Twitter:
[@weavenetwork](https://twitter.com/weavenetwork).

Read the Weave blog:
[Weaveblog](http://weaveblog.com/).

Discuss weave on
[Hacker News](https://news.ycombinator.com/item?id=8289786).<|MERGE_RESOLUTION|>--- conflicted
+++ resolved
@@ -89,21 +89,11 @@
     host2# weave launch 10.0.0.2/16 $HOST1
     host2# C=$(weave run 10.0.1.2/24 -t -i ubuntu)
 
-<<<<<<< HEAD
-The only difference, apart from the IP addresses, is that we tell our
-weave that it should peer with the weave running on $HOST1. We could
-instead have told the weave on $HOST1 to connect to $HOST2, or told
-both about each other. Order doesn't matter here; weave automatically
-(re)connects to peers when they become available. Also, we can tell
-weave to connect to multiple peers by supplying multiple space delimited 
-addresses. And we can [add peers dynamically](#dynamic-topologies).
-=======
 The only difference, apart from the choice of IP addresses for the
 weave router and the application container, is that we tell our weave
 that it should peer with the weave on $HOST1 (specified as the IP
 address by which $HOST2 can reach it). NB: if there is a firewall
 between $HOST1 and $HOST2, you must open port 6783 for TCP and UDP.
->>>>>>> 8083779f
 
 Note that we could instead have told the weave on $HOST1 to connect to
 $HOST2, or told both about each other. Order does not matter here;
