/*
Package ring implements a simple ring CRDT.
*/
package ring

import (
	"bytes"
	"errors"
	"fmt"
	"io"
	"math/rand"
	"sort"
	"time"

	"github.com/weaveworks/mesh"

	"github.com/weaveworks/weave/common"
	"github.com/weaveworks/weave/net/address"
)

type OnUpdate func(prev, curr []address.Range, local bool)

// Ring represents the ring itself
type Ring struct {
	Start, End address.Address // [min, max) tokens in this ring.  Due to wrapping, min == max (effectively)
	Peer       mesh.PeerName   // name of peer owning this ring instance
	Entries    entries         // list of entries sorted by token
	Seeds      []mesh.PeerName // peers with which the ring was seeded
	onUpdate   OnUpdate
}

func (r *Ring) assertInvariants() {
	err := r.checkInvariants()
	if err != nil {
		panic(err.Error())
	}
}

// Errors returned by Merge
var (
	ErrNotSorted       = errors.New("Ring not sorted")
	ErrTokenRepeated   = errors.New("Token appears twice in ring")
	ErrTokenOutOfRange = errors.New("Token is out of range")
	ErrDifferentSeeds  = errors.New("Received ring was seeded differently from ours")
	ErrDifferentRange  = errors.New("Received range differs from ours")
)

func errInconsistentEntry(mine, theirs *entry) error {
	return fmt.Errorf("Inconsistent entries for %s: owned by %s but incoming message says %s", mine.Token, mine.Peer, theirs.Peer)
}
func errEntryInMyRange(theirs *entry) error {
	return fmt.Errorf("Peer %s says it owns the IP range from %s, which I think I own", theirs.Peer, theirs.Token)
}
func errNewerVersion(mine, theirs *entry) error {
	return fmt.Errorf("Received update for IP range I own at %s v%d: incoming message says owner %s v%d", mine.Token, mine.Version, theirs.Peer, theirs.Version)
}

func (r *Ring) checkInvariants() error {
	return r.checkEntries(r.Entries)
}

func (r *Ring) checkEntries(entries entries) error {
	if !sort.IsSorted(entries) {
		return ErrNotSorted
	}

	// Check no token appears twice
	// We know it's sorted...
	for i := 1; i < len(entries); i++ {
		if entries[i-1].Token == entries[i].Token {
			return ErrTokenRepeated
		}
	}

	if len(entries) == 0 {
		return nil
	}

	// Check tokens are in range
	if entries.entry(0).Token < r.Start {
		return ErrTokenOutOfRange
	}
	if entries.entry(-1).Token >= r.End {
		return ErrTokenOutOfRange
	}

	// Check all the freespaces are in range
	for i, entry := range entries {
		next := entries.entry(i + 1)
		distance := r.distance(entry.Token, next.Token)

		if entry.Free > distance {
			return fmt.Errorf("Entry %s-%s reporting too much free space: %d > %d", entry.Token, next.Token, entry.Free, distance)
		}
	}

	return nil
}

func (r *Ring) trackUpdates() func() {
	return r.trackUpdatesOfPeer(r.Peer)
}

func (r *Ring) trackUpdatesOfPeer(peer mesh.PeerName) func() {
	if r.onUpdate == nil {
		return func() {}
	}
	ranges := r.OwnedRangesOfPeer(peer)
	return func() { r.onUpdate(ranges, r.OwnedRangesOfPeer(peer), peer == r.Peer) }
}

// New creates an empty ring belonging to peer.
func New(start, end address.Address, peer mesh.PeerName, f OnUpdate) *Ring {
	common.Assert(start < end)

	ring := &Ring{Start: start, End: end, Peer: peer, Entries: make([]*entry, 0), onUpdate: f}
	return ring
}

func (r *Ring) Restore(other *Ring) {
	defer r.trackUpdates()()

	onUpdate := r.onUpdate
	*r = *other
	r.onUpdate = onUpdate
}

func (r *Ring) Range() address.Range {
	return address.Range{Start: r.Start, End: r.End}
}

// Returns the distance between two tokens on this ring, dealing
// with ranges which cross the origin
func (r *Ring) distance(start, end address.Address) address.Count {
	if end > start {
		return address.Count(end - start)
	}

	return address.Count((r.End - start) + (end - r.Start))
}

// GrantRangeToHost modifies the ring such that range [start, end)
// is assigned to peer.  This may insert up to two new tokens.
// Preconditions:
// - start < end
// - [start, end) must be owned by the calling peer
func (r *Ring) GrantRangeToHost(start, end address.Address, peer mesh.PeerName) {
	//fmt.Printf("%s GrantRangeToHost [%v,%v) -> %s\n", r.Peer, start, end, peer)

	r.assertInvariants()
	defer r.trackUpdates()()
	defer r.assertInvariants()

	// ----------------- Start of Checks -----------------

	common.Assert(start < end)
	common.Assert(r.Start <= start && start < r.End)
	common.Assert(r.Start < end && end <= r.End)
	common.Assert(len(r.Entries) > 0)

	// Look for the left-most entry greater than start, then go one previous
	// to get the right-most entry less than or equal to start
	preceedingPos := sort.Search(len(r.Entries), func(j int) bool {
		return r.Entries[j].Token > start
	})
	preceedingPos--

	// Check all tokens up to end are owned by us
	for pos := preceedingPos; pos < len(r.Entries) && r.Entries.entry(pos).Token < end; pos++ {
		common.Assert(r.Entries.entry(pos).Peer == r.Peer)
	}

	// ----------------- End of Checks -----------------

	// Free space at start is max(length of range, distance to next token)
	startFree := r.distance(start, r.Entries.entry(preceedingPos+1).Token)
	if length := r.distance(start, end); startFree > length {
		startFree = length
	}
	// Is there already a token at start, update it
	if previousEntry := r.Entries.entry(preceedingPos); previousEntry.Token == start {
		previousEntry.update(peer, startFree)
	} else {
		// Otherwise, these isn't a token here, insert a new one.
		r.Entries.insert(entry{Token: start, Peer: peer, Free: startFree})
		preceedingPos++
		// Reset free space on previous entry, which we own.
		previousEntry.update(r.Peer, r.distance(previousEntry.Token, start))
	}

	// Give all intervening tokens to the other peer
	pos := preceedingPos + 1
	for ; pos < len(r.Entries) && r.Entries.entry(pos).Token < end; pos++ {
		entry := r.Entries.entry(pos)
		entry.update(peer, address.Min(entry.Free, r.distance(entry.Token, end)))
	}

	// There is never an entry with a token of r.End, as the end of
	// the ring is exclusive.
	if end == r.End {
		end = r.Start
	}

	//  If there is a token equal to the end of the range, we don't need to do anything further
	if _, found := r.Entries.get(end); found {
		return
	}

	// If not, we need to insert a token such that we claim this bit on the end.
	endFree := r.distance(end, r.Entries.entry(pos).Token)
	r.Entries.insert(entry{Token: end, Peer: r.Peer, Free: endFree})
}

// Merge the given ring into this ring and indicate whether this ring
// got updated as a result.
func (r *Ring) Merge(gossip Ring) (bool, error) {
	r.assertInvariants()
	defer r.trackUpdates()()

	// Don't panic when checking the gossiped in ring.
	// In this case just return any error found.
	if err := gossip.checkInvariants(); err != nil {
		return false, err
	}

	if len(gossip.Seeds) > 0 && len(r.Seeds) > 0 {
		if len(gossip.Seeds) != len(r.Seeds) {
			return false, ErrDifferentSeeds
		}
		for i, seed := range gossip.Seeds {
			if seed != r.Seeds[i] {
				return false, ErrDifferentSeeds
			}
		}
	}

	if r.Start != gossip.Start || r.End != gossip.End {
		return false, ErrDifferentRange
	}

	result, updated, err := r.Entries.merge(gossip.Entries, r.Peer)

	if err != nil {
		return false, err
	}

	if err := r.checkEntries(result); err != nil {
		return false, fmt.Errorf("Merge of incoming data causes: %s", err)
	}

	if len(r.Seeds) == 0 {
		r.Seeds = gossip.Seeds
	}
	r.Entries = result

	return updated, nil
}

// Merge other entries into ours, and complain when that stomps on
// entries belonging to ourPeer. Returns the merged entries and an
// indication whether the merge resulted in any changes, i.e. the
// result differs from the original.
func (es entries) merge(other entries, ourPeer mesh.PeerName) (result entries, updated bool, err error) {
	var mine, theirs *entry
	var previousOwner *mesh.PeerName
	addToResult := func(e entry) { result = append(result, &e) }
	addTheirs := func(e entry) {
		addToResult(e)
		updated = true
		previousOwner = nil
	}

	// i is index into es; j is index into other
	var i, j int
	for i < len(es) && j < len(other) {
		mine, theirs = es[i], other[j]
		switch {
		case mine.Token < theirs.Token:
			addToResult(*mine)
			previousOwner = &mine.Peer
			i++
		case mine.Token > theirs.Token:
			// insert, checking that a range owned by us hasn't been split
			if previousOwner != nil && *previousOwner == ourPeer && theirs.Peer != ourPeer {
				err = errEntryInMyRange(theirs)
				return
			}
			addTheirs(*theirs)
			j++
		case mine.Token == theirs.Token:
			// merge
			switch {
			case mine.Version >= theirs.Version:
				if mine.Version == theirs.Version && !mine.Equal(theirs) {
					err = errInconsistentEntry(mine, theirs)
					return
				}
				addToResult(*mine)
				previousOwner = &mine.Peer
				common.Log.Debugln(fmt.Sprintf("[ring %s]: Merge token=%s mine.Peer=%s theirs.Peer=%s mine.Version=%s theirs.Version=%s", ourPeer, mine.Token, mine.Peer, theirs.Peer, fmt.Sprint(mine.Version), fmt.Sprint(theirs.Version)))
			case mine.Version < theirs.Version:
				if mine.Peer == ourPeer { // We shouldn't receive updates to our own tokens
					err = errNewerVersion(mine, theirs)
					return
				}
				addTheirs(*theirs)
				common.Log.Debugln(fmt.Sprintf("[ring %s]: Merge token=%s mine.Peer=%s theirs.Peer=%s mine.Version=%s theirs.Version=%s", ourPeer, mine.Token, mine.Peer, theirs.Peer, fmt.Sprint(mine.Version), fmt.Sprint(theirs.Version)))
			}
			i++
			j++
		}
	}

	// At this point, either i is at the end of es or j is at the end
	// of other, so copy over the remaining entries.

	for ; i < len(es); i++ {
		mine = es[i]
		addToResult(*mine)
	}

	for ; j < len(other); j++ {
		theirs = other[j]
		if previousOwner != nil && *previousOwner == ourPeer && theirs.Peer != ourPeer {
			err = errEntryInMyRange(theirs)
			return
		}
		addTheirs(*theirs)
	}

	return
}

// Empty returns true if the ring has no entries
func (r *Ring) Empty() bool {
	return len(r.Entries) == 0
}

// Given a slice of ranges which are all in the right order except
// possibly the last one spans zero, fix that up and return the slice
func (r *Ring) splitRangesOverZero(ranges []address.Range) []address.Range {
	if len(ranges) == 0 {
		return ranges
	}
	lastRange := ranges[len(ranges)-1]
	// if end token == start (ie last) entry on ring, we want to actually use r.End
	if lastRange.End == r.Start {
		ranges[len(ranges)-1].End = r.End
	} else if lastRange.End <= lastRange.Start {
		// We wrapped; want to split around 0
		// First shuffle everything up as we want results to be sorted
		ranges = append(ranges, address.Range{})
		copy(ranges[1:], ranges[:len(ranges)-1])
		ranges[0] = address.Range{Start: r.Start, End: lastRange.End}
		ranges[len(ranges)-1].End = r.End
	}
	return ranges
}

// OwnedRanges returns slice of Ranges, ordered by IP, indicating which
// ranges are owned by this peer.  Will split ranges which
// span 0 in the ring.
func (r *Ring) OwnedRanges() (result []address.Range) {
	return r.OwnedRangesOfPeer(r.Peer)
}

func (r *Ring) OwnedRangesOfPeer(peer mesh.PeerName) (result []address.Range) {
	r.assertInvariants()

	for i, entry := range r.Entries {
		if entry.Peer == peer {
			nextEntry := r.Entries.entry(i + 1)
			result = append(result, address.Range{Start: entry.Token, End: nextEntry.Token})
		}
	}

	return r.splitRangesOverZero(result)
}

// For printing status
type RangeInfo struct {
	Peer mesh.PeerName
	address.Range
	Version uint32
}

func (r *Ring) AllRangeInfo() (result []RangeInfo) {
	for i, entry := range r.Entries {
		nextEntry := r.Entries.entry(i + 1)
		ranges := []address.Range{{Start: entry.Token, End: nextEntry.Token}}
		ranges = r.splitRangesOverZero(ranges)
		for _, r := range ranges {
			result = append(result, RangeInfo{entry.Peer, r, entry.Version})
		}
	}
	return
}

// ClaimForPeers claims the entire ring for the array of peers passed
// in.  Only works for empty rings. Each claimed range is CIDR-aligned.
func (r *Ring) ClaimForPeers(peers []mesh.PeerName) {
	common.Assert(r.Empty())

	defer r.trackUpdates()()
	defer r.assertInvariants()
	defer func() {
		e := r.Entries[len(r.Entries)-1]
		common.Assert(address.Add(e.Token, address.Offset(e.Free)) == r.End)
	}()

	r.subdivide(r.Start, r.End, peers)
	r.Seeds = peers
}

// subdivide subdivides the [from,to) CIDR for the given peers into
// CIDR-aligned subranges.
func (r *Ring) subdivide(from, to address.Address, peers []mesh.PeerName) {
	share := address.Length(to, from)
	if share == 0 {
		return
	}
	if share == 1 || len(peers) == 1 {
		r.Entries.insert(entry{Token: from, Peer: peers[0], Free: share})
		return
	}
	mid := address.Add(from, address.Offset(share/2))
	r.subdivide(from, mid, peers[:len(peers)/2])
	r.subdivide(address.Add(mid, address.Offset(share%2)), to, peers[len(peers)/2:])
}

func (r *Ring) FprintWithNicknames(w io.Writer, m map[mesh.PeerName]string) {
	for _, entry := range r.Entries {
		nickname, found := m[entry.Peer]
		if found {
			nickname = fmt.Sprintf(" (%s)", nickname)
		}

		fmt.Fprintf(w, "\n  %s -> %s%s (v%d)", entry.Token,
			entry.Peer, nickname, entry.Version)
	}
}

func (r *Ring) String() string {
	var buffer bytes.Buffer
	fmt.Fprintf(&buffer, "Ring [%s, %s)", r.Start, r.End)
	r.FprintWithNicknames(&buffer, make(map[mesh.PeerName]string))
	return buffer.String()
}

// ReportFree is used by the allocator to tell the ring how many free
// ips are in a given range, so that ChoosePeersToAskForSpace can make
// more intelligent decisions.  Returns true if any changes made.
func (r *Ring) ReportFree(freespace map[address.Address]address.Count) (updated bool) {
	r.assertInvariants()
	defer r.assertInvariants()

	common.Assert(!r.Empty())
	entries := r.Entries

	// As OwnedRanges splits around the origin, we need to
	// detect that here and fix up freespace
	if free, found := freespace[r.Start]; found && entries.entry(0).Token != r.Start {
		lastToken := entries.entry(-1).Token
		prevFree, found := freespace[lastToken]
		common.Assert(found)
		freespace[lastToken] = prevFree + free
		delete(freespace, r.Start)
	}

	for start, free := range freespace {
		// Look for entry
		i := sort.Search(len(entries), func(j int) bool {
			return entries[j].Token >= start
		})

		// Are you trying to report free on space I don't own?
		common.Assert(i < len(entries) && entries[i].Token == start && entries[i].Peer == r.Peer)

		// Check we're not reporting more space than the range
		entry, next := entries.entry(i), entries.entry(i+1)
		maxSize := r.distance(entry.Token, next.Token)
		common.Assert(free <= address.Count(maxSize))

		if entries[i].Free == free {
			continue
		}

		entries[i].Free = free
		entries[i].Version++
		common.Log.Debugln(fmt.Sprintf("[ring %s]: ReportFree token=%s peer=%s version=%s", r.Peer, entries[i].Token, entries[i].Peer, fmt.Sprint(entries[i].Version)))
		updated = true
	}
	return
}

type weightedPeer struct {
	weight   float64
	peername mesh.PeerName
}
type weightedPeers []weightedPeer

// Note Less is using > so that bigger weights sort earlier
func (ws weightedPeers) Less(i, j int) bool { return ws[i].weight > ws[j].weight }
func (ws weightedPeers) Len() int           { return len(ws) }
func (ws weightedPeers) Swap(i, j int)      { ws[i], ws[j] = ws[j], ws[i] }

// ChoosePeersToAskForSpace returns all peers we can ask for space in
// the range [start, end), in weighted-random order.  Assumes start<end.
func (r *Ring) ChoosePeersToAskForSpace(start, end address.Address) []mesh.PeerName {
	totalSpacePerPeer := make(map[mesh.PeerName]address.Count)

	// iterate through tokens
	for i, entry := range r.Entries {
		// Ignore entries that don't span the range we want
		if i+1 < len(r.Entries) && r.Entries.entry(i+1).Token-1 < start {
			continue
		}
		if entry.Token >= end {
			break
		}
		// Ignore ranges with no free space
		if entry.Free <= 0 {
			continue
		}

		// Don't talk to yourself
		if entry.Peer == r.Peer {
			continue
		}

		totalSpacePerPeer[entry.Peer] += entry.Free
	}

	// Compute weighted random numbers, then sort.
	// This isn't perfect, e.g. an item with weight 2 will get chosen more than
	// twice as often as an item with weight 1, but it's good enough for our purposes.
	ws := make(weightedPeers, 0, len(totalSpacePerPeer))
	for peername, space := range totalSpacePerPeer {
		ws = append(ws, weightedPeer{weight: float64(space) * rand.Float64(), peername: peername})
	}
	sort.Sort(ws)
	result := make([]mesh.PeerName, len(ws))
	for i, wp := range ws {
		result[i] = wp.peername
	}
	return result
}

func (r *Ring) PickPeerForTransfer(isValid func(mesh.PeerName) bool) mesh.PeerName {
	for _, entry := range r.Entries {
		if entry.Peer != r.Peer && isValid(entry.Peer) {
			return entry.Peer
		}
	}
	return mesh.UnknownPeerName
}

// Transfer will mark all entries associated with 'from' peer as owned by 'to' peer
// and return ranges indicating the new space we picked up
func (r *Ring) Transfer(from, to mesh.PeerName) []address.Range {
	r.assertInvariants()
	defer r.trackUpdates()()
	defer r.trackUpdatesOfPeer(from)()
	defer r.assertInvariants()

	var newRanges []address.Range

	for i, entry := range r.Entries {
		if entry.Peer == from {
			entry.Peer = to
<<<<<<< HEAD
			entry.Version++
			common.Log.Debugln(fmt.Sprintf("[ring %s]: Transfer token=%s from=%s to=%s version=%s", r.Peer, entry.Token, from, to, fmt.Sprint(entry.Version)))
=======
			// bump version by large value so that transfer of range takes precedence (if there is any conflict in merging entry)
			// over other opertaions on the entry that increments the version
			entry.Version = entry.Version + 100
>>>>>>> 690b6ff2
			newRanges = append(newRanges, address.Range{Start: entry.Token, End: r.Entries.entry(i + 1).Token})
		}
	}

	return r.splitRangesOverZero(newRanges)
}

// Contains returns true if addr is in this ring
func (r *Ring) Contains(addr address.Address) bool {
	return addr >= r.Start && addr < r.End
}

// Owner returns the peername which owns the range containing addr
func (r *Ring) Owner(token address.Address) mesh.PeerName {
	common.Assert(r.Start <= token && token < r.End)

	r.assertInvariants()
	// There can be no owners on an empty ring
	if r.Empty() {
		return mesh.UnknownPeerName
	}

	// Look for the right-most entry, less than or equal to token
	preceedingEntry := sort.Search(len(r.Entries), func(j int) bool {
		return r.Entries[j].Token > token
	})
	preceedingEntry--
	entry := r.Entries.entry(preceedingEntry)
	return entry.Peer
}

// Get the set of PeerNames mentioned in the ring
func (r *Ring) PeerNames() map[mesh.PeerName]struct{} {
	res := make(map[mesh.PeerName]struct{})

	for _, entry := range r.Entries {
		res[entry.Peer] = struct{}{}
	}

	return res
}

func init() {
	rand.Seed(time.Now().UTC().UnixNano())
}<|MERGE_RESOLUTION|>--- conflicted
+++ resolved
@@ -568,14 +568,10 @@
 	for i, entry := range r.Entries {
 		if entry.Peer == from {
 			entry.Peer = to
-<<<<<<< HEAD
-			entry.Version++
-			common.Log.Debugln(fmt.Sprintf("[ring %s]: Transfer token=%s from=%s to=%s version=%s", r.Peer, entry.Token, from, to, fmt.Sprint(entry.Version)))
-=======
 			// bump version by large value so that transfer of range takes precedence (if there is any conflict in merging entry)
 			// over other opertaions on the entry that increments the version
 			entry.Version = entry.Version + 100
->>>>>>> 690b6ff2
+			common.Log.Debugln(fmt.Sprintf("[ring %s]: Transfer token=%s from=%s to=%s version=%s", r.Peer, entry.Token, from, to, fmt.Sprint(entry.Version)))
 			newRanges = append(newRanges, address.Range{Start: entry.Token, End: r.Entries.entry(i + 1).Token})
 		}
 	}
