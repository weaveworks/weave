--- conflicted
+++ resolved
@@ -164,7 +164,27 @@
 	}
 }
 
-<<<<<<< HEAD
+func TestAsLookup(t *testing.T) {
+	mdnsClient, server, _ := setup(t)
+	defer mdnsClient.Shutdown()
+	defer server.Shutdown()
+
+	ip, err := mdnsClient.LookupLocal(successTestName)
+	wt.AssertNoErr(t, err)
+	if !testAddr.Equal(ip) {
+		t.Fatalf("Returned address incorrect %s", ip)
+	}
+
+	ip, err = mdnsClient.LookupLocal("foo.example.com.")
+	wt.AssertErrorType(t, err, (*LookupError)(nil), "unknown hostname")
+
+	name, err := mdnsClient.ReverseLookupLocal(testInAddr)
+	wt.AssertNoErr(t, err)
+	if !(successTestName == name) {
+		t.Fatalf("Expected name %s, got %s", successTestName, name)
+	}
+}
+
 func TestInflightCleanups(t *testing.T) {
 	client, _ := NewMDNSClient()
 	timeBase := time.Now()
@@ -175,24 +195,24 @@
 		responseInfos: []*responseInfo{
 			&responseInfo{
 				timeout: timeBase.Add(1),
-				ch:      make(chan<- *ResponseA),
+				ch:      make(chan<- *Response),
 			},
 			&responseInfo{
 				timeout: timeBase.Add(2),
-				ch:      make(chan<- *ResponseA),
+				ch:      make(chan<- *Response),
 			},
 			&responseInfo{
 				timeout: timeBase.Add(3),
-				ch:      make(chan<- *ResponseA),
+				ch:      make(chan<- *Response),
 			},
 			&responseInfo{
 				timeout: timeBase.Add(4),
-				ch:      make(chan<- *ResponseA),
+				ch:      make(chan<- *Response),
 			},
 		},
 		backgroundResponseInfos: []*backgroundRespInfo{
 			&backgroundRespInfo{
-				ch:      make(chan <- *ResponseA),
+				ch:      make(chan <- *Response),
 			},
 		},
 	}
@@ -203,25 +223,5 @@
 	}
 	if len(afterCleanup.backgroundResponseInfos) != 1 {		// just in case, as nothing should change here...
 		t.Fatalf("Inflight cleanup failed: %d found, 1 expected", len(client.inflight))
-=======
-func TestAsLookup(t *testing.T) {
-	mdnsClient, server, _ := setup(t)
-	defer mdnsClient.Shutdown()
-	defer server.Shutdown()
-
-	ip, err := mdnsClient.LookupLocal(successTestName)
-	wt.AssertNoErr(t, err)
-	if !testAddr.Equal(ip) {
-		t.Fatalf("Returned address incorrect %s", ip)
-	}
-
-	ip, err = mdnsClient.LookupLocal("foo.example.com.")
-	wt.AssertErrorType(t, err, (*LookupError)(nil), "unknown hostname")
-
-	name, err := mdnsClient.ReverseLookupLocal(testInAddr)
-	wt.AssertNoErr(t, err)
-	if !(successTestName == name) {
-		t.Fatalf("Expected name %s, got %s", successTestName, name)
->>>>>>> 14f7d83e
 	}
 }