--- conflicted
+++ resolved
@@ -52,13 +52,8 @@
 
 	handleLocal := s.makeHandler(dns.TypeA,
 		func(zone Lookup, r *dns.Msg, q *dns.Question) *dns.Msg {
-<<<<<<< HEAD
-			if ip, err := zone.LookupLocal(q.Name); err == nil {
+			if ip, err := zone.LookupName(q.Name); err == nil {
 				return makeAddressReply(r, q, ip)
-=======
-			if ip, err := zone.LookupName(q.Name); err == nil {
-				return makeAddressReply(r, q, []net.IP{ip})
->>>>>>> 60958540
 			} else {
 				return nil
 			}
