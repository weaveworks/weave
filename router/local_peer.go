--- conflicted
+++ resolved
@@ -19,12 +19,7 @@
 }
 
 func NewLocalPeer(name PeerName, router *Router) *LocalPeer {
-<<<<<<< HEAD
-	peer := &LocalPeer{Peer: NewPeer(name, 0, 0), Router: router}
-	return peer
-=======
 	return &LocalPeer{Peer: NewPeer(name, 0, 0), Router: router}
->>>>>>> c7701a20
 }
 
 func (peer *LocalPeer) Start() {
@@ -62,8 +57,6 @@
 		dec)
 }
 
-<<<<<<< HEAD
-=======
 func (peer *LocalPeer) RelayBroadcast(srcPeer *Peer, df bool, frame []byte, dec *EthernetDecoder) error {
 	for _, conn := range peer.NextBroadcastHops(srcPeer) {
 		err := conn.Forward(df, &ForwardedFrame{
@@ -78,7 +71,6 @@
 	return nil
 }
 
->>>>>>> c7701a20
 func (peer *LocalPeer) NextBroadcastHops(srcPeer *Peer) []*LocalConnection {
 	nextHops := peer.Router.Routes.Broadcast(srcPeer.Name)
 	if len(nextHops) == 0 {
@@ -94,26 +86,7 @@
 			nextConns = append(nextConns, conn.(*LocalConnection))
 		}
 	}
-<<<<<<< HEAD
-	peer.RUnlock()
 	return nextConns
-}
-
-func (peer *LocalPeer) RelayBroadcast(srcPeer *Peer, df bool, frame []byte, dec *EthernetDecoder) error {
-	for _, conn := range peer.NextBroadcastHops(srcPeer) {
-		err := conn.Forward(df, &ForwardedFrame{
-			srcPeer: srcPeer,
-			dstPeer: conn.Remote(),
-			frame:   frame},
-			dec)
-		if err != nil {
-			return err
-		}
-	}
-	return nil
-=======
-	return nextConns
->>>>>>> c7701a20
 }
 
 func (peer *LocalPeer) CreateConnection(peerAddr string, acceptNewPeer bool) error {
