--- conflicted
+++ resolved
@@ -159,7 +159,6 @@
 func (peer *LocalPeer) queryLoop(queryChan <-chan *PeerInteraction) {
 	gossipTimer := time.Tick(GossipInterval)
 	for {
-<<<<<<< HEAD
 		select {
 		case query, ok := <-queryChan:
 			if !ok {
@@ -167,42 +166,26 @@
 			}
 			switch query.code {
 			case PAddConnection:
-				peer.handleAddConnection(query.payload.(*LocalConnection))
+				conn := query.payload.(*LocalConnection)
+				if peer.handleAddConnection(conn) {
+					conn.log("connection added")
+				}
 			case PDeleteConnection:
-				peer.handleDeleteConnection(query.payload.(*LocalConnection))
+				conn := query.payload.(*LocalConnection)
+				if peer.handleDeleteConnection(conn) {
+					conn.log("connection deleted")
+				}
 				query.resultChan <- nil
 			case PConnectionEstablished:
-				peer.handleConnectionEstablished(query.payload.(*LocalConnection))
+				conn := query.payload.(*LocalConnection)
+				if peer.handleConnectionEstablished(conn) {
+					conn.log("connection fully established")
+				}
 			case PSendProtocolMsg:
 				peer.handleSendProtocolMsg(query.payload.(ProtocolMsg))
 			}
 		case <-gossipTimer:
 			peer.Router.SendAllGossip()
-=======
-		query, ok := <-queryChan
-		if !ok {
-			return
-		}
-		switch query.code {
-		case PAddConnection:
-			conn := query.payload.(*LocalConnection)
-			if peer.handleAddConnection(conn) {
-				conn.log("connection added")
-			}
-		case PDeleteConnection:
-			conn := query.payload.(*LocalConnection)
-			if peer.handleDeleteConnection(conn) {
-				conn.log("connection deleted")
-			}
-			query.resultChan <- nil
-		case PConnectionEstablished:
-			conn := query.payload.(*LocalConnection)
-			if peer.handleConnectionEstablished(conn) {
-				conn.log("connection fully established")
-			}
-		case PSendProtocolMsg:
-			peer.handleSendProtocolMsg(query.payload.(ProtocolMsg))
->>>>>>> 8af2a1c2
 		}
 	}
 }
@@ -265,27 +248,16 @@
 	return true
 }
 
-<<<<<<< HEAD
-func (peer *LocalPeer) handleConnectionEstablished(conn Connection) {
-=======
 func (peer *LocalPeer) handleConnectionEstablished(conn Connection) bool {
->>>>>>> 8af2a1c2
 	if peer.Peer != conn.Local() {
 		log.Fatal("Peer informed of active connection where peer is not the source of connection")
 	}
 	if dupConn, found := peer.connections[conn.Remote().Name]; !found || conn != dupConn {
 		conn.Shutdown(fmt.Errorf("Cannot set unknown connection active"))
-<<<<<<< HEAD
-		return
+		return false
 	}
 	peer.connectionEstablished(conn)
-	log.Printf("->[%s]: connection fully established", conn.Remote().Name)
 	peer.Router.SendAllGossipDown(conn)
-=======
-		return false
-	}
-	peer.connectionEstablished(conn)
->>>>>>> 8af2a1c2
 	peer.broadcastPeerUpdate(conn.Remote())
 	return true
 }
