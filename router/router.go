--- conflicted
+++ resolved
@@ -27,10 +27,6 @@
 	router := &Router{
 		Iface:          iface,
 		Macs:           NewMacCache(macMaxAge, onMacExpiry),
-<<<<<<< HEAD
-		Peers:          NewPeerCache(onPeerGC),
-=======
->>>>>>> b0b2a00a
 		GossipChannels: make(map[uint32]*GossipChannel),
 		ConnLimit:      connLimit,
 		BufSz:          bufSz,
