--- conflicted
+++ resolved
@@ -65,29 +65,6 @@
 	return buf.String()
 }
 
-<<<<<<< HEAD
-func NewRoutes(ourself *Peer, peers *Peers) *Routes {
-	state := &Routes{
-		ourself:   ourself,
-		peers:     peers,
-		unicast:   make(map[PeerName]PeerName),
-		broadcast: make(map[PeerName][]PeerName),
-	}
-	state.unicast[ourself.Name] = UnknownPeerName
-	state.broadcast[ourself.Name] = []PeerName{}
-	return state
-}
-
-func StartRoutes(ourself *Peer, peers *Peers) *Routes {
-	state := NewRoutes(ourself, peers)
-	queryChan := make(chan *Interaction, ChannelSize)
-	state.queryChan = queryChan
-	go state.queryLoop(queryChan)
-	return state
-}
-
-=======
->>>>>>> c7701a20
 // ACTOR client API
 
 const (
