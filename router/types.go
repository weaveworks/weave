--- conflicted
+++ resolved
@@ -6,7 +6,6 @@
 	"code.google.com/p/gopacket"
 	"code.google.com/p/gopacket/layers"
 	"encoding/gob"
-	weavenet "github.com/zettio/weave/net"
 	"net"
 	"sync"
 	"time"
@@ -135,49 +134,6 @@
 	resultChan chan<- interface{}
 }
 
-<<<<<<< HEAD
-type Topology struct {
-	sync.RWMutex
-	queryChan chan<- *Interaction
-	unicast   map[PeerName]PeerName
-	broadcast map[PeerName][]PeerName
-	router    *Router
-}
-
-type ConnectionMakerInteraction struct {
-	Interaction
-	address string
-}
-
-type RendezvousService interface {
-	Start(weavenet.ExternalIps) error
-	Stop() error
-}
-
-type SimpleRendezvousService struct {
-	Domain 		 string					// something like "mdns:///somedomain"
-	announcedIps weavenet.ExternalIps
-}
-
-type ConnectionMaker struct {
-	router         *Router
-	queryChan      chan<- *ConnectionMakerInteraction
-	targets        map[string]*Target
-	cmdLineAddress map[string]bool
-	rendezvous     map[string]RendezvousService
-}
-
-type ConnectionState int
-
-// Information about an address where we may find a peer
-type Target struct {
-	attempting  bool          // are we currently attempting to connect there?
-	tryAfter    time.Time     // next time to try this address
-	tryInterval time.Duration // backoff time on next failure
-}
-
-=======
->>>>>>> fd6f65e2
 // UDPSender interface and implementations
 
 type UDPSender interface {
