package router

import (
	"crypto/rand"
	"fmt"
	"hash/fnv"
	"log"
	"net"
)

func checkFatal(e error) {
	if e != nil {
		log.Fatal(e)
	}
}

func checkWarn(e error) {
	if e != nil {
		log.Println(e)
	}
}

func PosixError(err error) error {
	if err == nil {
		return nil
	}
	operr, ok := err.(*net.OpError)
	if !ok {
		return nil
	}
	return operr.Err
}

func (mtbe MsgTooBigError) Error() string {
	return fmt.Sprint("Msg too big error. PMTU is ", mtbe.PMTU)
}

func (ftbe FrameTooBigError) Error() string {
	return fmt.Sprint("Frame too big error. Effective PMTU is ", ftbe.EPMTU)
}

func (upe UnknownPeersError) Error() string {
	return fmt.Sprint("Reference to unknown peers")
}

func (nce NameCollisionError) Error() string {
	return fmt.Sprint("Multiple peers found with same name: ", nce.Name)
}

func (pde PacketDecodingError) Error() string {
	return fmt.Sprint("Failed to decode packet: ", pde.Desc)
}

func (packet UDPPacket) String() string {
	return fmt.Sprintf("UDP Packet\n name: %s\n sender: %v\n payload: % X", packet.Name, packet.Sender, packet.Packet)
}

func Concat(elems ...[]byte) []byte {
	res := []byte{}
	for _, e := range elems {
		res = append(res, e...)
	}
	return res
}

func randUint64() (r uint64) {
	buf := make([]byte, 8)
	_, err := rand.Read(buf)
	checkFatal(err)
	for _, v := range buf {
		r <<= 8
		r |= uint64(v)
	}
	return
}

<<<<<<< HEAD
func decodePeerName(msg []byte) (name PeerName, nameLen byte, remainder []byte) {
	nameLen = msg[0]
=======
func decodePeerName(msg []byte) (name PeerName, remainder []byte) {
	nameLen := msg[0]
>>>>>>> fa69c210
	name = PeerNameFromBin(msg[1 : 1+nameLen])
	remainder = msg[1+nameLen:]
	return
}

func decodeGossipChannel(msg []byte) (hash uint32, remainder []byte) {
	hash = sliceuint32(msg[0:4])
	remainder = msg[4:]
	return
}

func hash(s string) uint32 {
	h := fnv.New32a()
	h.Write([]byte(s))
	return h.Sum32()
}

func sliceuint32(buf []byte) (r uint32) {
	for _, b := range buf {
		r <<= 8
		r |= uint32(b)
	}
	return
}

func uint32slice(key uint32) (r []byte) {
	r = make([]byte, 4)
	for i := 3; i >= 0; i-- {
		r[i] = byte(key)
		key >>= 8
	}
	return
}

func macint(mac net.HardwareAddr) (r uint64) {
	for _, b := range mac {
		r <<= 8
		r |= uint64(b)
	}
	return
}

func intmac(key uint64) (r net.HardwareAddr) {
	r = make([]byte, 6)
	for i := 5; i >= 0; i-- {
		r[i] = byte(key)
		key >>= 8
	}
	return
}

type ListOfPeers []*Peer

func (lop ListOfPeers) Len() int {
	return len(lop)
}
func (lop ListOfPeers) Swap(i, j int) {
	lop[i], lop[j] = lop[j], lop[i]
}
func (lop ListOfPeers) Less(i, j int) bool {
	return lop[i].Name < lop[j].Name
}

// given an address like '1.2.3.4:567', return the address if it has a port,
// otherwise return the address with weave's standard port number
func NormalisePeerAddr(peerAddr string) string {
	_, _, err := net.SplitHostPort(peerAddr)
	if err == nil {
		return peerAddr
	} else {
		return fmt.Sprintf("%s:%d", peerAddr, Port)
	}
}<|MERGE_RESOLUTION|>--- conflicted
+++ resolved
@@ -74,13 +74,8 @@
 	return
 }
 
-<<<<<<< HEAD
-func decodePeerName(msg []byte) (name PeerName, nameLen byte, remainder []byte) {
-	nameLen = msg[0]
-=======
 func decodePeerName(msg []byte) (name PeerName, remainder []byte) {
 	nameLen := msg[0]
->>>>>>> fa69c210
 	name = PeerNameFromBin(msg[1 : 1+nameLen])
 	remainder = msg[1+nameLen:]
 	return
