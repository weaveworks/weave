--- conflicted
+++ resolved
@@ -34,11 +34,7 @@
 $ kubectl apply -f "https://cloud.weave.works/k8s/net?k8s-version=$(kubectl version | base64 | tr -d '\n')"
 ```
 
-<<<<<<< HEAD
-**Important:** this configuration won't enable encryption by default. If your data plane traffic isn't secured that will allow malicios actors to access your pod network. Read on to see the alternatives.
-=======
 **Important:** this configuration won't enable encryption by default. If your data plane traffic isn't secured that could allow malicious actors to access your pod network. Read on to see the alternatives.
->>>>>>> 90e0c43b
 
 After a few seconds, a Weave Net pod should be running on each
 Node and any further pods you create will be automatically attached to the Weave
