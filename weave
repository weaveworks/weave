#!/bin/sh
set -e

SCRIPT_VERSION="(unreleased version)"

usage() {
    echo "Usage:"
    echo "weave launch     [-password <password> | -passwordfile <path>] <peer> ..."
    echo "weave launch-dns <cidr>"
    echo "weave connect    <peer>"
    echo "weave run        [--with-dns] <cidr> <docker run args> ..."
    echo "weave start      <cidr> <container_id>"
    echo "weave attach     <cidr> <container_id>"
    echo "weave detach     <cidr> <container_id>"
    echo "weave expose     <cidr>"
    echo "weave hide       <cidr>"
    echo "weave ps"
    echo "weave status"
    echo "weave version"
    echo "weave stop"
    echo "weave stop-dns"
    echo "weave reset"
    echo
    echo "where <peer> is of the form <ip_address_or_fqdn>[:<port>], and"
    echo "      <cidr> is of the form <ip_address>/<routing_prefix_length>"
    exit 1
}

[ $(id -u) = 0 ] || {
    echo "weave must be run as 'root'" >&2
    exit 1
}

[ $# -gt 0 ] || usage

if [ "$SCRIPT_VERSION" = "(unreleased version)" ] ; then
    IMAGE_VERSION=latest
else
    IMAGE_VERSION=$SCRIPT_VERSION
fi

IMAGE_VERSION=${VERSION:-$IMAGE_VERSION}

BASE_IMAGE=zettio/weave
BASE_DNS_IMAGE=zettio/weavedns
IMAGE=$BASE_IMAGE:$IMAGE_VERSION
DNS_IMAGE=$BASE_DNS_IMAGE:$IMAGE_VERSION
CONTAINER_NAME=weave
DNS_CONTAINER_NAME=weavedns
BRIDGE=weave
CONTAINER_IFNAME=ethwe
MTU=65535
PORT=6783
HTTP_PORT=6784
DNS_HTTP_PORT=6785
DOCKER_BRIDGE=${DOCKER_BRIDGE:-docker0}

COMMAND=$1

shift 1

# utility function to check whether a command can be executed by the shell
# see http://stackoverflow.com/questions/592620/how-to-check-if-a-program-exists-from-a-bash-script
command_exists () {
    command -v $1 >/dev/null 2>&1
}

command_exists_or_warn () {
    if ! command_exists $1 ; then
        echo "Cannot find $1; please install it. Continuing without it." >&2
        return 1
    fi
}

is_cidr() {
    # The regexp here is far from precise, but good enough.
    echo "$1" | grep -E '^[0-9]{1,3}\.[0-9]{1,3}\.[0-9]{1,3}\.[0-9]{1,3}/[0-9]{1,2}$' >/dev/null
}

validate_cidr() {
    if ! is_cidr "$1" ; then
        echo "Invalid CIDR: $1" >&2
        echo "CIDR must of be of form <ip_address>/<routing_prefix_length>, e.g. 10.0.1.1/24" >&2
        exit 1
    fi
}

dev_ip() {
	ip addr show $1 | sed -n '/inet /{s/^.*inet \([0-9.]\+\).*$/\1/;p}' 2>/dev/null
}

run_iptables() {
    # -w is recent addition to iptables
    if [ -z "$CHECKED_IPTABLES_W" ] ; then
        if iptables -S -w >/dev/null 2>&1 ; then
            IPTABLES_W=-w
        fi
        CHECKED_IPTABLES_W=1
    fi

    iptables $IPTABLES_W "$@"
}

# Add a rule to iptables, if it doesn't exist already
add_iptables_rule() {
    IPTABLES_TABLE="$1"
    shift 1
    if ! run_iptables -t $IPTABLES_TABLE -C "$@" >/dev/null 2>&1
    then
        run_iptables -t $IPTABLES_TABLE -A "$@" >/dev/null
    fi
}

# Delete a rule from iptables, if it exist
delete_iptables_rule() {
    IPTABLES_TABLE="$1"
    shift 1
    if run_iptables -t $IPTABLES_TABLE -C "$@" >/dev/null 2>&1
    then
        run_iptables -t $IPTABLES_TABLE -D "$@" >/dev/null
    fi
}

create_bridge() {
    [ ! -d /sys/class/net/$BRIDGE ] && {
        ip link add name $BRIDGE type bridge
        ip link set dev $BRIDGE address 7a:$(od -txC -An -N5 /dev/urandom | tr \  : | tail -c+2)
        # Attempting to set the bridge MTU to a high value directly
        # fails. Bridges take the lowest MTU of their interfaces. So
        # instead we create a temporary interface with the desired
        # MTU, attach that to the bridge, and then remove it again.
        ip link add name v${CONTAINER_IFNAME}du mtu $MTU type dummy
        ip link set dev v${CONTAINER_IFNAME}du master $BRIDGE
        ip link del dev v${CONTAINER_IFNAME}du
        # disable offloading
        if command_exists_or_warn ethtool; then ethtool -K $BRIDGE tx off >/dev/null; fi
        # Work around the situation where there are no rules allowing traffic
        # across our bridge. E.g. ufw
        add_iptables_rule filter FORWARD -i $BRIDGE -o $BRIDGE -j ACCEPT
        # create a chain for masquerading
        run_iptables -t nat -N WEAVE >/dev/null 2>&1 || true
        add_iptables_rule nat POSTROUTING -j WEAVE
    }
    ip link set dev $BRIDGE up
}

destroy_bridge() {
    if [ -d /sys/class/net/$BRIDGE ] ; then
        ip link del dev $BRIDGE
    fi
    run_iptables -t filter -D FORWARD -i $BRIDGE -o $BRIDGE -j ACCEPT 2>/dev/null || true
    run_iptables -t nat -F WEAVE >/dev/null 2>&1 || true
    run_iptables -t nat -D POSTROUTING -j WEAVE >/dev/null 2>&1 || true
    run_iptables -t nat -X WEAVE >/dev/null 2>&1 || true
}

docker_bridge_ip() {
    DOCKER_BRIDGE_IP=$(ip -4 addr show dev $DOCKER_BRIDGE | grep -m1 -o 'inet [.0-9]*')
    DOCKER_BRIDGE_IP=${DOCKER_BRIDGE_IP#inet }
}

# the following borrows from https://github.com/jpetazzo/pipework

# Set $NETNS to the network namespace of container $1, $LOCAL_IFNAME
# and $GUEST_IFNAME to suitable names for two ends of a veth pair,
# specific to the container, and execute args $2 $3 ... as a command.
# If an error is caused by container dying, swallow output from error.
with_container_netns () {
    CONTAINER="$1"
    CONTAINER_PID=$(docker inspect --format='{{ .State.Pid }}' $CONTAINER)

    if [ "$CONTAINER_PID" = 0 ] ; then
        echo "Container $CONTAINER not running." >&2
        exit 1
    fi

    if [ "$CONTAINER_PID" = "<no value>" ] ; then
        echo "Container $CONTAINER unknown to Docker." >&2
        exit 1
    fi

    NETNS=$CONTAINER_PID
    [ ! -d /var/run/netns ] && mkdir -p /var/run/netns
    rm -f /var/run/netns/$NETNS
    ln -s /proc/$CONTAINER_PID/ns/net /var/run/netns/$NETNS

    LOCAL_IFNAME="v${CONTAINER_IFNAME}pl${CONTAINER_PID}"
    GUEST_IFNAME="v${CONTAINER_IFNAME}pg${CONTAINER_PID}"
    IP_TMPOUT=/tmp/weave_ip_out_$$
    IP_TMPERR=/tmp/weave_ip_err_$$
    rm -f $IP_TMPOUT $IP_TMPERR

    # Run the wrapped command
    STATUS=0
    shift 1
    if ! "$@" >$IP_TMPOUT 2>$IP_TMPERR ; then
        STATUS=1
        if [ "$(docker inspect --format='{{ .State.Pid }}' $CONTAINER)" != "$CONTAINER_PID" ] ; then
            echo "Container $CONTAINER died" >&2
        else
            echo "Failure during network configuration for container $CONTAINER:" >&2
            cat $IP_TMPERR >&2
        fi
    else
        cat $IP_TMPOUT
        cat $IP_TMPERR >&2
    fi
    rm -f $IP_TMPOUT $IP_TMPERR /var/run/netns/$NETNS
    return $STATUS
}

connect_container_to_bridge() {
    if [ "$(readlink /proc/$CONTAINER_PID/ns/net)" = "$(readlink /proc/$$/ns/net)" ] ; then
        echo "Container is running in the host network namespace, and therefore cannot be" >&2
        echo "connected to weave. Perhaps the container was started with --net=host." >&2
        return 1
    fi
    if ! ip link add name $LOCAL_IFNAME mtu $MTU type veth peer name $GUEST_IFNAME mtu $MTU ; then
        return 1
    fi

    if { if command_exists_or_warn ethtool; then ethtool -K $GUEST_IFNAME tx off >/dev/null; fi } &&
        ip link set $LOCAL_IFNAME master $BRIDGE &&
        ip link set $LOCAL_IFNAME up &&
        ip link set $GUEST_IFNAME netns $NETNS ; then
        ip netns exec $NETNS ip link set $GUEST_IFNAME name $CONTAINER_IFNAME
    else
        # failed before we assigned the veth to the container's
        # namespace - delete it
        ip link del $LOCAL_IFNAME type veth || true
        return 1
    fi
}

launch() {
    if ! ip netns exec $NETNS ip link show eth0 >/dev/null ; then
        echo "Perhaps you are running the docker daemon with container networking disabled (-b=none)." >&2
        return 1
    fi
    connect_container_to_bridge &&
        { if command_exists_or_warn ethtool ; then ip netns exec $NETNS ethtool -K eth0 tx off >/dev/null; fi } &&
        ip netns exec $NETNS ip link set $CONTAINER_IFNAME up
}

attach() {
    if ip netns exec $NETNS ip link show $CONTAINER_IFNAME >/dev/null 2>&1 ; then
        # container already has the expected network interface, so assume we set it up already;
        # just add the IP address.
        if ip netns exec $NETNS ip addr show dev $CONTAINER_IFNAME | grep -F $1 >/dev/null ; then
            # address was there already
            return 0
        fi

        if ! ip netns exec $NETNS ip addr add $1 dev $CONTAINER_IFNAME ; then
            return 1
        fi

        return 0
    fi

    if ! connect_container_to_bridge ||
        ! ip netns exec $NETNS ip addr add $1 dev $CONTAINER_IFNAME ||
        ! ip netns exec $NETNS ip link set $CONTAINER_IFNAME up ; then
        return 1
    fi

    # Route multicast packets across the weave network.
    if ! ip netns exec $NETNS ip route show | grep '^224\.0\.0\.0/4' >/dev/null ; then
        ip netns exec $NETNS ip route add 224.0.0.0/4 dev $CONTAINER_IFNAME
    fi
}

detach() {
    if ! ip netns exec $NETNS ip addr show dev $CONTAINER_IFNAME | grep -F $1 >/dev/null ; then
        # address is not there, leave the device alone
        return 0
    fi

    if ! ip netns exec $NETNS ip addr del $1 dev $CONTAINER_IFNAME ; then
        return 1
    fi

    if [ -n "$(ip netns exec $NETNS ip -f inet addr show dev $CONTAINER_IFNAME)" ] ; then
        # other addresses are left, leave the device alone
        return 0
    fi

    # Deleting the interface will delete the multicast route we set up
    ip netns exec $NETNS ip link del $CONTAINER_IFNAME type veth
}

# Call url $4 with http verb $3 on container $1 at port $2
http_call() {
    if ! status=$(docker inspect --format='{{ .State.Running }} {{ .NetworkSettings.IPAddress }}' $1 2>/dev/null); then
        echo "$1 container is not present; have you launched it?" >&2
        return 1
    fi
    case "$status" in
        "true ")
            echo "$1 container has no IP address; is Docker networking enabled?" >&2
            return 1
            ;;
        true*)
            ip="${status#true }"
            ;;
        *)
            echo "$1 container is not running." >&2
            return 1
            ;;
    esac
    shift 1
    http_call_ip $ip "$@"
}

http_call_ip() {
    ip="$1"
    port="$2"
    http_verb="$3"
    url="$4"
    shift 4
    if command_exists curl ; then
        curl -s -X $http_verb "$@" http://$ip:$port$url
    else
        echo "Cannot find curl, which is required for this operation." >&2
        exit 1
    fi
}

# Perform operation $1 on container ID $2 to local DNS database at address $3
# This function is only called where we know $2 is a valid container name
tell_dns() {
    if ! status=$(docker inspect --format='{{ .State.Running }}' $DNS_CONTAINER_NAME 2>/dev/null) || [ "$status" != "true" ] ; then
        # weavedns not running - silently return
        return
    fi
    # get the long form of the container ID
    CONTAINER=$(docker inspect --format='{{ .Id }}' $2 2>/dev/null)
    # extract IP address and routing prefix from CIDR
    WEAVE_ADDR_IP=$(echo $3 | sed -e 's/\([^/]*\)\/\(.*\)/\1/')
    MORE_ARGS=$(docker inspect --format='--data-urlencode fqdn={{ .Config.Hostname }}.{{ .Config.Domainname }}.' $CONTAINER 2>/dev/null) && true
    http_call $DNS_CONTAINER_NAME $DNS_HTTP_PORT $1 /name/$CONTAINER/$WEAVE_ADDR_IP $MORE_ARGS || true
}

# Tell the newly-started weaveDNS about existing weave IPs
populate_dns() {
    DNS_IP=$(docker inspect --format='{{ .NetworkSettings.IPAddress }}' $DNS_CONTAINER_NAME)
    WAIT_TIME=1
    while ! http_call_ip $DNS_IP $DNS_HTTP_PORT GET /status >/dev/null && [ $WAIT_TIME -lt 4 ]; do
        sleep $WAIT_TIME
        WAIT_TIME=$((WAIT_TIME+1))
    done
    if [ $WAIT_TIME = 4 ]; then
        echo "Timed out waiting for weaveDNS container to start." >&2
        echo "If running, it will not be pre-populated." >&2
    fi

    for CONTAINER in $(docker ps -q --no-trunc); do
        MORE_ARGS=$(docker inspect --format='--data-urlencode fqdn={{ .Config.Hostname }}.{{ .Config.Domainname }}.' $CONTAINER 2>/dev/null) && true
        if CONTAINER_ADDRS=$(with_container_netns $CONTAINER container_weave_addrs 2>&1) ; then
            CONTAINER_IPS=$(echo "$CONTAINER_ADDRS" | grep -o 'inet .*' | sed -e 's/inet \([^/]*\)\/\(.*\)/\1/')
            for IP in $CONTAINER_IPS; do
                http_call_ip $DNS_IP $DNS_HTTP_PORT PUT /name/$CONTAINER/$IP $MORE_ARGS
            done
        fi
    done
}

# Check that a container named $1 with image $2 is not running
check_not_running() {
    case $(docker inspect --format='{{ .State.Running }} {{ .Config.Image }}' $1 2>/dev/null) in
        "true $2")
            echo "$1 is already running." >&2
            exit 1
            ;;
        "true $2:"*)
            echo "$1 is already running." >&2
            exit 1
            ;;
        "false $2")
            docker rm $1 >/dev/null
            ;;
        "false $2:"*)
            docker rm $1 >/dev/null
            ;;
        true*)
            echo "Found another running container named '$1'. Aborting." >&2
            exit 1
            ;;
        false*)
            echo "Found another container named '$1'. Aborting." >&2
            exit 1
            ;;
    esac
}

container_weave_addrs() {
    ip netns exec $NETNS ip addr show dev $CONTAINER_IFNAME
}

uname -s -r | sed -n 's|^\([^ ]*\) \([0-9]\+\)\.\([0-9]\+\).*|\1 \2 \3|p' | {
    if ! read sys maj min ; then
      echo "ERROR: Unable to parse operating system version $(uname -s -r)" >&2
      exit 1
    fi

    if [ "$sys" != 'Linux' ] ; then
        echo "ERROR: Operating systems other than Linux are not supported (you have $(uname -s -r))" >&2
        exit 1
    fi

    if ! [ \( "$maj" -eq 3 -a "$min" -ge 5 \) -o "$maj" -gt 3 ] ; then
        echo "WARNING: Linux kernel version 3.5 or newer is required (you have ${maj}.${min})" >&2
    fi
}

ask_version() {
    if ! DOCKERIMAGE=$(docker inspect --format='{{ .Image }}' $1 2>/dev/null) ; then
            if ! DOCKERIMAGE=$(docker inspect --format='{{ .Id }}' $2 2>/dev/null) ; then
                echo "Unable to find $2 image." >&2
            fi
    fi
    [ -n "$DOCKERIMAGE" ] && docker run --rm $DOCKERIMAGE --version
}

if ! command_exists ip ; then
    echo "ERROR: ip utility is missing. Please install it." >&2
    exit 1
fi

if ! ip netns list >/dev/null 2>&1 ; then
    echo "ERROR: $(ip -V) does not support network namespaces." >&2
    echo "       Please install iproute2-ss111010 or later." >&2
    exit 1
fi

if ! DOCKER_VERSION=$(docker -v | sed -n 's|^Docker version \([0-9]\+\.[0-9]\+.[0-9]\+\).*|\1|p') || [ -z "$DOCKER_VERSION" ] ; then
    echo "ERROR: Unable to parse docker version" >&2
    exit 1
fi

# guard against https://github.com/docker/docker/issues/8632
if [ "$DOCKER_VERSION" = "1.3.0" ] ; then
    echo "You are running Docker version $DOCKER_VERSION, which contains a bug that prevents weave from working properly. Please upgrade." >&2
    exit 1
fi

DOCKER_VERSION_MAJOR=$(echo "$DOCKER_VERSION" | cut -d. -f 1)
DOCKER_VERSION_MINOR=$(echo "$DOCKER_VERSION" | cut -d. -f 2)
DOCKER_VERSION_PATCH=$(echo "$DOCKER_VERSION" | cut -d. -f 3)

case "$COMMAND" in
    launch)
        check_not_running $CONTAINER_NAME $BASE_IMAGE
        create_bridge
        # We set the router name to the bridge mac since that is
        # stable across re-creations of the containers.
        #
        # TODO use the mac of one of the physical host interfaces
        # (eth0, wlan0, etc) so the name becomes stable across host
        # restarts.
        MACADDR=$(cat /sys/class/net/$BRIDGE/address)
        # backward compatibility...
        if is_cidr "$1" ; then
            echo "WARNING: $1 parameter ignored; 'weave launch' no longer takes a CIDR as the first parameter" >&2
            shift 1
        fi
<<<<<<< HEAD

        DOCKER_NET_ARG=
		echo "$@" | grep -q -i "mdns" >/dev/null
		if [ $? -eq 0 ] ; then
			# get access to host's devices, so we can use mDNS's multicast
			DOCKER_NET_ARG="--net=host"

	        # guess the possible external IP addresses...
    	    EXT_DEVS=$(netstat -i | tail -n +3 | cut -f1 -d' ' | grep -v "^\(veth\|weave\|bridge\|docker\|lo\)")
        	EXT_IPS=""
        	for DEV in $EXT_DEVS ; do EXT_IPS="$EXT_IPS,$(dev_ip $DEV)" ; done
        	EXT_IPS=$(echo $EXT_IPS | cut -c2-)
        fi

=======
        if [ "$1" = "-password" ] ; then
            [ $# -gt 1 ] || usage
            PASSWORD=$2
            shift 2
        elif [ "$1" = "-passwordfile" ] ; then
            [ $# -gt 1 ] || usage
            PASSWORDFILE=$2
            shift 2
        fi
>>>>>>> fd6f65e2
        # Set WEAVE_DOCKER_ARGS in the environment in order to supply
        # additional parameters, such as resource limits, to docker
        # when launching the weave container.
        CONTAINER=$(docker run --privileged -d --name=$CONTAINER_NAME \
<<<<<<< HEAD
        	        -p $PORT:$PORT/tcp -p $PORT:$PORT/udp $DOCKER_NET_ARG \
        	        $WEAVE_DOCKER_ARGS $IMAGE \
                    -name $MACADDR -ext $EXT_IPS "$@")
=======
            -p $PORT:$PORT/tcp -p $PORT:$PORT/udp \
            ${PASSWORD:+-e WEAVE_PASSWORD="$PASSWORD"} ${PASSWORDFILE:+--env-file="$PASSWORDFILE"} \
            $WEAVE_DOCKER_ARGS $IMAGE -name $MACADDR -iface $CONTAINER_IFNAME "$@")
>>>>>>> fd6f65e2
        with_container_netns $CONTAINER launch >/dev/null
        echo $CONTAINER
        ;;
    launch-dns)
        [ $# -gt 0 ] || usage
        CIDR=$1
        shift 1
        check_not_running $DNS_CONTAINER_NAME $BASE_DNS_IMAGE
        create_bridge
        docker_bridge_ip
        DNS_CONTAINER=$(docker run --privileged -d --name=$DNS_CONTAINER_NAME \
            -p $DOCKER_BRIDGE_IP:53:53/udp -v /var/run/docker.sock:/var/run/docker.sock \
            $DNS_IMAGE -iface $CONTAINER_IFNAME "$@")
        with_container_netns $DNS_CONTAINER attach $CIDR >/dev/null
        populate_dns
        echo $DNS_CONTAINER
        ;;
    connect)
        [ $# -eq 1 ] || usage
        http_call $CONTAINER_NAME $HTTP_PORT POST /connect -d "peer=$1"
        ;;
    status)
        http_call $CONTAINER_NAME $HTTP_PORT GET /status
        ;;
    ps)
        [ $# -eq 0 ] || usage
        for CONTAINER_ID in $(docker ps -q) ; do
            if CONTAINER_ADDRS=$(with_container_netns $CONTAINER_ID container_weave_addrs 2>&1) ; then
                CONTAINER_MAC=$(echo "$CONTAINER_ADDRS" | grep -o 'link/ether .*' | cut -d ' ' -f 2)
                CONTAINER_IPS=$(echo "$CONTAINER_ADDRS" | grep -o 'inet .*'       | cut -d ' ' -f 2)
                echo $CONTAINER_ID $CONTAINER_MAC $CONTAINER_IPS
            fi
        done
        ;;
    version)
        [ $# -eq 0 ] || usage
        echo weave script $SCRIPT_VERSION
        ask_version $CONTAINER_NAME $IMAGE
        ask_version $DNS_CONTAINER_NAME $DNS_IMAGE
        ;;
    run)
        [ $# -gt 0 ] || usage
        if [ "$1" = "--with-dns" ] ; then
            shift 1
            if [ \( "$DOCKER_VERSION_MAJOR" -lt 1 \) -o \
                 \( "$DOCKER_VERSION_MAJOR" -eq 1 -a \
                    "$DOCKER_VERSION_MINOR" -lt 2 \) ] ; then
                echo "ERROR: The '--with-dns' option requires Docker 1.2.0 or later; you are running $DOCKER_VERSION" >&2
                exit 1
            fi
            docker_bridge_ip
            DNS_ARG="--dns $DOCKER_BRIDGE_IP"
            DNS_SEARCH_ARG="--dns-search=."
            for arg in "$@"; do
                case $arg in
                    --dns-search=*)
                        DNS_SEARCH_ARG=""
                        ;;
                    *)
                        ;;
                esac;
            done
        fi
        validate_cidr $1
        CIDR=$1
        shift 1
        create_bridge
        CONTAINER=$(docker run $DNS_ARG $DNS_SEARCH_ARG -d "$@")
        with_container_netns $CONTAINER attach $CIDR >/dev/null
        tell_dns PUT $CONTAINER $CIDR
        echo $CONTAINER
        ;;
    start)
        [ $# -eq 2 ] || usage
        validate_cidr $1
        create_bridge
        CONTAINER=$(docker start $2)
        with_container_netns $CONTAINER attach $1 >/dev/null
        tell_dns PUT $CONTAINER $1
        echo $CONTAINER
        ;;
    attach)
        [ $# -eq 2 ] || usage
        validate_cidr $1
        create_bridge
        with_container_netns $2 attach $1 >/dev/null
        tell_dns PUT $2 $1
        ;;
    detach)
        [ $# -eq 2 ] || usage
        validate_cidr $1
        with_container_netns $2 detach $1 >/dev/null
        tell_dns DELETE $2 $1
        ;;
    expose)
        [ $# -eq 1 ] || usage
        validate_cidr $1
        create_bridge
        if ! ip addr show dev $BRIDGE | grep -qF $1
        then
            ip addr add dev $BRIDGE $1
            add_iptables_rule nat WEAVE -o $BRIDGE ! -s $1 -j MASQUERADE
            add_iptables_rule nat WEAVE -s $1 ! -o $BRIDGE -j MASQUERADE
        fi
        ;;
    hide)
        [ $# -eq 1 ] || usage
        validate_cidr $1
        create_bridge
        if ip addr show dev $BRIDGE | grep -qF $1
        then
            ip addr del dev $BRIDGE $1
            delete_iptables_rule nat WEAVE -o $BRIDGE ! -s $1 -j MASQUERADE
            delete_iptables_rule nat WEAVE -s $1 ! -o $BRIDGE -j MASQUERADE
        fi
        ;;
    stop)
        [ $# -eq 0 ] || usage
        if ! docker kill $CONTAINER_NAME >/dev/null 2>&1 ; then
            echo "Weave is not running." >&2
        fi
        docker rm -f $CONTAINER_NAME >/dev/null 2>&1 || true
        if command_exists_or_warn conntrack; then
            conntrack -D -p udp --dport $PORT >/dev/null 2>&1 || true
        fi
        ;;
    stop-dns)
        [ $# -eq 0 ] || usage
        if ! docker kill $DNS_CONTAINER_NAME >/dev/null 2>&1 ; then
            echo "WeaveDNS is not running." >&2
        fi
        docker rm -f $DNS_CONTAINER_NAME >/dev/null 2>&1 || true
        ;;
    reset)
        [ $# -eq 0 ] || usage
        docker kill  $CONTAINER_NAME     >/dev/null 2>&1 || true
        docker kill  $DNS_CONTAINER_NAME >/dev/null 2>&1 || true
        docker rm -f $CONTAINER_NAME     >/dev/null 2>&1 || true
        docker rm -f $DNS_CONTAINER_NAME >/dev/null 2>&1 || true
        if command_exists_or_warn conntrack; then
            conntrack -D -p udp --dport $PORT >/dev/null 2>&1 || true
        fi
        destroy_bridge
        for LOCAL_IFNAME in $(ip link show | grep v${CONTAINER_IFNAME}pl | cut -d ' ' -f 2 | tr -d ':') ; do
            ip link del $LOCAL_IFNAME
        done
        ;;
    *)
        echo "Unknown weave command '$COMMAND'" >&2
        usage
        ;;
esac<|MERGE_RESOLUTION|>--- conflicted
+++ resolved
@@ -89,6 +89,18 @@
 	ip addr show $1 | sed -n '/inet /{s/^.*inet \([0-9.]\+\).*$/\1/;p}' 2>/dev/null
 }
 
+is_using_mdns() {
+    echo "$@" | grep 'mdns\:\/\/' >/dev/null
+}
+
+host_ext_ips() {
+    # guess the possible external IP addresses...
+    EXT_DEVS=$(netstat -i | tail -n +3 | cut -f1 -d' ' | grep -v "^\(veth\|weave\|bridge\|docker\|lo\)")
+    EXT_IPS=""
+    for DEV in $EXT_DEVS ; do EXT_IPS="$EXT_IPS,$(dev_ip $DEV)" ; done
+    echo $EXT_IPS | cut -c2-
+}
+
 run_iptables() {
     # -w is recent addition to iptables
     if [ -z "$CHECKED_IPTABLES_W" ] ; then
@@ -211,9 +223,9 @@
 
 connect_container_to_bridge() {
     if [ "$(readlink /proc/$CONTAINER_PID/ns/net)" = "$(readlink /proc/$$/ns/net)" ] ; then
-        echo "Container is running in the host network namespace, and therefore cannot be" >&2
-        echo "connected to weave. Perhaps the container was started with --net=host." >&2
-        return 1
+        echo "WARNING: Container is running in the host network namespace, and therefore cannot be" >&2
+        echo "WARNING: connected to weave. Perhaps the container was started with --net=host." >&2
+        #return 1
     fi
     if ! ip link add name $LOCAL_IFNAME mtu $MTU type veth peer name $GUEST_IFNAME mtu $MTU ; then
         return 1
@@ -464,22 +476,7 @@
             echo "WARNING: $1 parameter ignored; 'weave launch' no longer takes a CIDR as the first parameter" >&2
             shift 1
         fi
-<<<<<<< HEAD
-
-        DOCKER_NET_ARG=
-		echo "$@" | grep -q -i "mdns" >/dev/null
-		if [ $? -eq 0 ] ; then
-			# get access to host's devices, so we can use mDNS's multicast
-			DOCKER_NET_ARG="--net=host"
-
-	        # guess the possible external IP addresses...
-    	    EXT_DEVS=$(netstat -i | tail -n +3 | cut -f1 -d' ' | grep -v "^\(veth\|weave\|bridge\|docker\|lo\)")
-        	EXT_IPS=""
-        	for DEV in $EXT_DEVS ; do EXT_IPS="$EXT_IPS,$(dev_ip $DEV)" ; done
-        	EXT_IPS=$(echo $EXT_IPS | cut -c2-)
-        fi
-
-=======
+
         if [ "$1" = "-password" ] ; then
             [ $# -gt 1 ] || usage
             PASSWORD=$2
@@ -489,20 +486,22 @@
             PASSWORDFILE=$2
             shift 2
         fi
->>>>>>> fd6f65e2
+
+        DOCKER_NET_ARG=
+        WEAVE_EXT_ARGS=
+		if is_using_mdns $@ ; then
+			# get access to host's devices, so we can use mDNS's multicast
+			DOCKER_NET_ARG="--net=host"
+        	WEAVE_EXT_ARGS="-ext $(host_ext_ips)"
+        fi
+
         # Set WEAVE_DOCKER_ARGS in the environment in order to supply
         # additional parameters, such as resource limits, to docker
         # when launching the weave container.
         CONTAINER=$(docker run --privileged -d --name=$CONTAINER_NAME \
-<<<<<<< HEAD
-        	        -p $PORT:$PORT/tcp -p $PORT:$PORT/udp $DOCKER_NET_ARG \
-        	        $WEAVE_DOCKER_ARGS $IMAGE \
-                    -name $MACADDR -ext $EXT_IPS "$@")
-=======
-            -p $PORT:$PORT/tcp -p $PORT:$PORT/udp \
+            -p $PORT:$PORT/tcp -p $PORT:$PORT/udp $DOCKER_NET_ARG \
             ${PASSWORD:+-e WEAVE_PASSWORD="$PASSWORD"} ${PASSWORDFILE:+--env-file="$PASSWORDFILE"} \
-            $WEAVE_DOCKER_ARGS $IMAGE -name $MACADDR -iface $CONTAINER_IFNAME "$@")
->>>>>>> fd6f65e2
+            $WEAVE_DOCKER_ARGS $IMAGE -name $MACADDR -iface $CONTAINER_IFNAME $WEAVE_EXT_ARGS "$@")
         with_container_netns $CONTAINER launch >/dev/null
         echo $CONTAINER
         ;;
