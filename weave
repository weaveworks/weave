#!/bin/sh
set -e

SCRIPT_VERSION="(unreleased version)"

usage() {
    echo "Usage:"
    echo "weave setup"
<<<<<<< HEAD
    echo "weave launch     [-password <password>] [-alloc <cidr>] <peer> ..."
=======
    echo "weave launch     [-password <password>] [-nickname <nickname>] <peer> ..."
>>>>>>> d1400bc2
    echo "weave launch-dns <cidr>"
    echo "weave connect    <peer>"
    echo "weave run        [--with-dns] [<cidr>] <docker run args> ..."
    echo "weave start      <cidr> <container_id>"
    echo "weave attach     [<cidr>] <container_id>"
    echo "weave detach     <cidr> <container_id>"
    echo "weave expose     <cidr>"
    echo "weave hide       <cidr>"
    echo "weave ps"
    echo "weave status"
    echo "weave version"
    echo "weave stop"
    echo "weave stop-dns"
    echo "weave reset"
    echo
    echo "where <peer> is of the form <ip_address_or_fqdn>[:<port>], and"
    echo "      <cidr> is of the form <ip_address>/<routing_prefix_length>"
    exit 1
}

[ $(id -u) = 0 ] || {
    echo "weave must be run as 'root'" >&2
    exit 1
}

[ $# -gt 0 ] || usage

if [ "$SCRIPT_VERSION" = "(unreleased version)" ] ; then
    IMAGE_VERSION=latest
else
    IMAGE_VERSION=$SCRIPT_VERSION
fi

IMAGE_VERSION=${VERSION:-$IMAGE_VERSION}

BASE_IMAGE=zettio/weave
BASE_DNS_IMAGE=zettio/weavedns
BASE_TOOLS_IMAGE=zettio/weavetools
IMAGE=$BASE_IMAGE:$IMAGE_VERSION
DNS_IMAGE=$BASE_DNS_IMAGE:$IMAGE_VERSION
TOOLS_IMAGE=$BASE_TOOLS_IMAGE:$IMAGE_VERSION
CONTAINER_NAME=weave
DNS_CONTAINER_NAME=weavedns
BRIDGE=weave
CONTAINER_IFNAME=ethwe
MTU=65535
PORT=6783
HTTP_PORT=6784
DNS_HTTP_PORT=6785
DOCKER_BRIDGE=${DOCKER_BRIDGE:-docker0}
PROCFS=${PROCFS:-/proc}

COMMAND=$1

shift 1

# utility function to check whether a command can be executed by the shell
# see http://stackoverflow.com/questions/592620/how-to-check-if-a-program-exists-from-a-bash-script
command_exists () {
    command -v $1 >/dev/null 2>&1
}

run_tool() {
    TOOL_NET=$1
    TOOL_COMMAND=$2
    shift 2
    docker run --rm --privileged --net=$TOOL_NET $TOOLS_IMAGE /bin/$TOOL_COMMAND "$@"
}

is_cidr() {
    # The regexp here is far from precise, but good enough.
    echo "$1" | grep -E '^[0-9]{1,3}\.[0-9]{1,3}\.[0-9]{1,3}\.[0-9]{1,3}/[0-9]{1,2}$' >/dev/null
}

validate_cidr() {
    if ! is_cidr "$1" ; then
        echo "Invalid CIDR: $1" >&2
        echo "CIDR must of be of form <ip_address>/<routing_prefix_length>, e.g. 10.0.1.1/24" >&2
        exit 1
    fi
}

run_iptables() {
    # -w is recent addition to iptables
    if [ -z "$CHECKED_IPTABLES_W" ] ; then
        if iptables -S -w >/dev/null 2>&1 ; then
            IPTABLES_W=-w
        fi
        CHECKED_IPTABLES_W=1
    fi

    iptables $IPTABLES_W "$@"
}

# Add a rule to iptables, if it doesn't exist already
add_iptables_rule() {
    IPTABLES_TABLE="$1"
    shift 1
    if ! run_iptables -t $IPTABLES_TABLE -C "$@" >/dev/null 2>&1
    then
        run_iptables -t $IPTABLES_TABLE -A "$@" >/dev/null
    fi
}

# Delete a rule from iptables, if it exist
delete_iptables_rule() {
    IPTABLES_TABLE="$1"
    shift 1
    if run_iptables -t $IPTABLES_TABLE -C "$@" >/dev/null 2>&1
    then
        run_iptables -t $IPTABLES_TABLE -D "$@" >/dev/null
    fi
}

create_bridge() {
    [ ! -d /sys/class/net/$BRIDGE ] && {
        ip link add name $BRIDGE type bridge
        ip link set dev $BRIDGE address 7a:$(od -txC -An -N5 /dev/urandom | tr \  : | tail -c+2)
        # Attempting to set the bridge MTU to a high value directly
        # fails. Bridges take the lowest MTU of their interfaces. So
        # instead we create a temporary interface with the desired
        # MTU, attach that to the bridge, and then remove it again.
        ip link add name v${CONTAINER_IFNAME}du mtu $MTU type dummy
        ip link set dev v${CONTAINER_IFNAME}du master $BRIDGE
        ip link del dev v${CONTAINER_IFNAME}du
        # Work around the situation where there are no rules allowing traffic
        # across our bridge. E.g. ufw
        add_iptables_rule filter FORWARD -i $BRIDGE -o $BRIDGE -j ACCEPT
        # create a chain for masquerading
        run_iptables -t nat -N WEAVE >/dev/null 2>&1 || true
        add_iptables_rule nat POSTROUTING -j WEAVE
    }
    if [ ! "$1" = "--without-ethtool" ] ; then
        # disable offloading - we do this even when $BRIDGE already exists
        # simply because it has the desirable side-effect of ensuring we
        # have the $TOOLS_IMAGE and thus do not incur downloading-induced
        # delays in more time-sensitive sections elsewhere.
        run_tool host ethtool -K $BRIDGE tx off >/dev/null
    fi

    ip link set dev $BRIDGE up
}

destroy_bridge() {
    if [ -d /sys/class/net/$BRIDGE ] ; then
        ip link del dev $BRIDGE
    fi
    run_iptables -t filter -D FORWARD -i $BRIDGE -o $BRIDGE -j ACCEPT 2>/dev/null || true
    run_iptables -t nat -F WEAVE >/dev/null 2>&1 || true
    run_iptables -t nat -D POSTROUTING -j WEAVE >/dev/null 2>&1 || true
    run_iptables -t nat -X WEAVE >/dev/null 2>&1 || true
}

docker_bridge_ip() {
    DOCKER_BRIDGE_IP=$(ip -4 addr show dev $DOCKER_BRIDGE | grep -m1 -o 'inet [.0-9]*')
    DOCKER_BRIDGE_IP=${DOCKER_BRIDGE_IP#inet }
}

# the following borrows from https://github.com/jpetazzo/pipework

# Set $NETNS to the network namespace of container $1, $LOCAL_IFNAME
# and $GUEST_IFNAME to suitable names for two ends of a veth pair,
# specific to the container, and execute args $2 $3 ... as a command.
# If an error is caused by container dying, swallow output from error.
with_container_netns () {
    CONTAINER="$1"
    CONTAINER_PID=$(docker inspect --format='{{.State.Pid}}' $CONTAINER)

    if [ "$CONTAINER_PID" = 0 ] ; then
        echo "Container $CONTAINER not running." >&2
        exit 1
    fi

    if [ "$CONTAINER_PID" = "<no value>" ] ; then
        echo "Container $CONTAINER unknown to Docker." >&2
        exit 1
    fi

    NETNS=$CONTAINER_PID
    [ ! -d /var/run/netns ] && mkdir -p /var/run/netns
    rm -f /var/run/netns/$NETNS
    ln -s $PROCFS/$CONTAINER_PID/ns/net /var/run/netns/$NETNS

    LOCAL_IFNAME="v${CONTAINER_IFNAME}pl${CONTAINER_PID}"
    GUEST_IFNAME="v${CONTAINER_IFNAME}pg${CONTAINER_PID}"
    IP_TMPOUT=/tmp/weave_ip_out_$$
    IP_TMPERR=/tmp/weave_ip_err_$$
    rm -f $IP_TMPOUT $IP_TMPERR

    # Run the wrapped command
    STATUS=0
    shift 1
    if ! "$@" >$IP_TMPOUT 2>$IP_TMPERR ; then
        STATUS=1
        if [ "$(docker inspect --format='{{.State.Pid}}' $CONTAINER)" != "$CONTAINER_PID" ] ; then
            echo "Container $CONTAINER died" >&2
        else
            echo "Failure during network configuration for container $CONTAINER:" >&2
            cat $IP_TMPERR >&2
        fi
    else
        cat $IP_TMPOUT
        cat $IP_TMPERR >&2
    fi
    rm -f $IP_TMPOUT $IP_TMPERR /var/run/netns/$NETNS
    return $STATUS
}

connect_container_to_bridge() {
    if [ "$(readlink $PROCFS/$CONTAINER_PID/ns/net)" = "$(readlink $PROCFS/$$/ns/net)" ] ; then
        echo "Container is running in the host network namespace, and therefore cannot be" >&2
        echo "connected to weave. Perhaps the container was started with --net=host." >&2
        return 1
    fi
    if ! ip link add name $LOCAL_IFNAME mtu $MTU type veth peer name $GUEST_IFNAME mtu $MTU ; then
        return 1
    fi

    if run_tool host ethtool -K $GUEST_IFNAME tx off >/dev/null &&
        ip link set $LOCAL_IFNAME master $BRIDGE &&
        ip link set $LOCAL_IFNAME up &&
        ip link set $GUEST_IFNAME netns $NETNS ; then
        ip netns exec $NETNS ip link set $GUEST_IFNAME name $CONTAINER_IFNAME
    else
        # failed before we assigned the veth to the container's
        # namespace - delete it
        ip link del $LOCAL_IFNAME type veth || true
        return 1
    fi
}

launch() {
    if ! ip netns exec $NETNS ip link show eth0 >/dev/null ; then
        echo "Perhaps you are running the docker daemon with container networking disabled (-b=none)." >&2
        return 1
    fi
    connect_container_to_bridge &&
        run_tool container:$CONTAINER ethtool -K eth0 tx off >/dev/null &&
        ip netns exec $NETNS ip link set $CONTAINER_IFNAME up
}

attach() {
    if ip netns exec $NETNS ip link show $CONTAINER_IFNAME >/dev/null 2>&1 ; then
        # container already has the expected network interface, so assume we set it up already;
        # just add the IP address.
        if ip netns exec $NETNS ip addr show dev $CONTAINER_IFNAME | grep -F $1 >/dev/null ; then
            # address was there already
            return 0
        fi

        if ! ip netns exec $NETNS ip addr add $1 dev $CONTAINER_IFNAME ; then
            return 1
        fi

        return 0
    fi

    if ! connect_container_to_bridge ||
        ! ip netns exec $NETNS ip addr add $1 dev $CONTAINER_IFNAME ||
        ! ip netns exec $NETNS ip link set $CONTAINER_IFNAME up ; then
        return 1
    fi

    # Route multicast packets across the weave network.
    if ! ip netns exec $NETNS ip route show | grep '^224\.0\.0\.0/4' >/dev/null ; then
        ip netns exec $NETNS ip route add 224.0.0.0/4 dev $CONTAINER_IFNAME
    fi
}

detach() {
    if ! ip netns exec $NETNS ip addr show dev $CONTAINER_IFNAME | grep -F $1 >/dev/null ; then
        # address is not there, leave the device alone
        return 0
    fi

    if ! ip netns exec $NETNS ip addr del $1 dev $CONTAINER_IFNAME ; then
        return 1
    fi

    if [ -n "$(ip netns exec $NETNS ip -f inet addr show dev $CONTAINER_IFNAME)" ] ; then
        # other addresses are left, leave the device alone
        return 0
    fi

    # Deleting the interface will delete the multicast route we set up
    ip netns exec $NETNS ip link del $CONTAINER_IFNAME type veth
}

# Call url $4 with http verb $3 on container $1 at port $2
http_call() {
    if ! status=$(docker inspect --format='{{.State.Running}} {{.NetworkSettings.IPAddress}}' $1 2>/dev/null); then
        echo "$1 container is not present; have you launched it?" >&2
        return 1
    fi
    case "$status" in
        "true ")
            echo "$1 container has no IP address; is Docker networking enabled?" >&2
            return 1
            ;;
        true*)
            ip="${status#true }"
            ;;
        *)
            echo "$1 container is not running." >&2
            return 1
            ;;
    esac
    shift 1
    http_call_ip $ip "$@"
}

http_call_ip() {
    ip="$1"
    port="$2"
    http_verb="$3"
    url="$4"
    shift 4
    run_tool host curl -s -X $http_verb "$@" http://$ip:$port$url
}

# Perform operation $1 on container ID $2 to local DNS database at address $3
# This function is only called where we know $2 is a valid container name
tell_dns() {
    if ! status=$(docker inspect --format='{{.State.Running}}' $DNS_CONTAINER_NAME 2>/dev/null) || [ "$status" != "true" ] ; then
        # weavedns not running - silently return
        return
    fi
    # get the long form of the container ID
    CONTAINER=$(docker inspect --format='{{.Id}}' $2 2>/dev/null)
    # extract IP address and routing prefix from CIDR
    WEAVE_ADDR_IP=$(echo $3 | sed -e 's/\([^/]*\)\/\(.*\)/\1/')
    MORE_ARGS=$(docker inspect --format='--data-urlencode fqdn={{.Config.Hostname}}.{{.Config.Domainname}}.' $CONTAINER 2>/dev/null) && true
    http_call $DNS_CONTAINER_NAME $DNS_HTTP_PORT $1 /name/$CONTAINER/$WEAVE_ADDR_IP $MORE_ARGS || true
}

# Tell the newly-started weaveDNS about existing weave IPs
populate_dns() {
    DNS_IP=$(docker inspect --format='{{.NetworkSettings.IPAddress}}' $DNS_CONTAINER_NAME)
    WAIT_TIME=1
    while ! http_call_ip $DNS_IP $DNS_HTTP_PORT GET /status >/dev/null && [ $WAIT_TIME -lt 4 ]; do
        sleep $WAIT_TIME
        WAIT_TIME=$((WAIT_TIME+1))
    done
    if [ $WAIT_TIME = 4 ]; then
        echo "Timed out waiting for weaveDNS container to start." >&2
        echo "If running, it will not be pre-populated." >&2
    fi

    for CONTAINER in $(docker ps -q --no-trunc); do
        MORE_ARGS=$(docker inspect --format='--data-urlencode fqdn={{.Config.Hostname}}.{{.Config.Domainname}}.' $CONTAINER 2>/dev/null) && true
        if CONTAINER_ADDRS=$(with_container_netns $CONTAINER container_weave_addrs 2>&1) ; then
            CONTAINER_IPS=$(echo "$CONTAINER_ADDRS" | grep -o 'inet .*' | sed -e 's/inet \([^/]*\)\/\(.*\)/\1/')
            for IP in $CONTAINER_IPS; do
                http_call_ip $DNS_IP $DNS_HTTP_PORT PUT /name/$CONTAINER/$IP $MORE_ARGS
            done
        fi
    done
}

# Perform operation $1 on container ID $2 to local IPAM database at address $3
tell_ipam() {
    # get the long form of the container ID
    CONTAINER=$(docker inspect --format='{{.Id}}' $2 2>/dev/null)
    # extract IP address from CIDR
    WEAVE_ADDR_IP=$(echo $3 | sed -e 's/\([^/]*\)\/.*/\1/')
    http_call $CONTAINER_NAME $HTTP_PORT $1 /ip/$CONTAINER/$WEAVE_ADDR_IP
}

# Tell the newly-started weave IP allocator about existing weave IPs
populate_ipam() {
    WEAVE_IP=$(docker inspect --format='{{.NetworkSettings.IPAddress}}' $CONTAINER_NAME)
    WAIT_TIME=1
    while ! http_call_ip $WEAVE_IP $HTTP_PORT GET /status >/dev/null && [ $WAIT_TIME -lt 4 ]; do
        status=$(docker inspect --format='{{.State.Running}}' $CONTAINER_NAME 2>/dev/null)
        if [ ! "$status" = "true" ]; then
            echo "weave container died" >&2
            return 1
        fi
        sleep $WAIT_TIME
        WAIT_TIME=$((WAIT_TIME+1))
    done
    if [ $WAIT_TIME = 4 ]; then
        echo "Timed out waiting for weave container to start." >&2
        echo "If running, it will not be pre-populated." >&2
    fi

    for CONTAINER in $(docker ps -q --no-trunc); do
        if CONTAINER_ADDRS=$(with_container_netns $CONTAINER container_weave_addrs 2>&1) ; then
            CONTAINER_IPS=$(echo "$CONTAINER_ADDRS" | grep -o 'inet .*' | sed -e 's/inet \([^/]*\)\/\(.*\)/\1/')
            for IP in $CONTAINER_IPS; do
                http_call_ip $WEAVE_IP $HTTP_PORT PUT /ip/$CONTAINER/$IP
            done
        fi
    done
}

# Check that a container named $1 with image $2 is not running
check_not_running() {
    case $(docker inspect --format='{{.State.Running}} {{.Config.Image}}' $1 2>/dev/null) in
        "true $2")
            echo "$1 is already running." >&2
            exit 1
            ;;
        "true $2:"*)
            echo "$1 is already running." >&2
            exit 1
            ;;
        "false $2")
            docker rm $1 >/dev/null
            ;;
        "false $2:"*)
            docker rm $1 >/dev/null
            ;;
        true*)
            echo "Found another running container named '$1'. Aborting." >&2
            exit 1
            ;;
        false*)
            echo "Found another container named '$1'. Aborting." >&2
            exit 1
            ;;
    esac
}

container_weave_addrs() {
    ip netns exec $NETNS ip addr show dev $CONTAINER_IFNAME
}

uname -s -r | sed -n -e 's|^\([^ ]*\) \([0-9][0-9]*\)\.\([0-9][0-9]*\).*|\1 \2 \3|p' | {
    if ! read sys maj min ; then
      echo "ERROR: Unable to parse operating system version $(uname -s -r)" >&2
      exit 1
    fi

    if [ "$sys" != 'Linux' ] ; then
        echo "ERROR: Operating systems other than Linux are not supported (you have $(uname -s -r))" >&2
        exit 1
    fi

    if ! [ \( "$maj" -eq 3 -a "$min" -ge 5 \) -o "$maj" -gt 3 ] ; then
        echo "WARNING: Linux kernel version 3.5 or newer is required (you have ${maj}.${min})" >&2
    fi
}

ask_version() {
    if ! DOCKERIMAGE=$(docker inspect --format='{{.Image}}' $1 2>/dev/null) ; then
            if ! DOCKERIMAGE=$(docker inspect --format='{{.Id}}' $2 2>/dev/null) ; then
                echo "Unable to find $2 image." >&2
            fi
    fi
    [ -n "$DOCKERIMAGE" ] && docker run --rm $DOCKERIMAGE --version
}

if ! command_exists ip ; then
    echo "ERROR: ip utility is missing. Please install it." >&2
    exit 1
fi

if ! ip netns list >/dev/null 2>&1 ; then
    echo "ERROR: $(ip -V) does not support network namespaces." >&2
    echo "       Please install iproute2-ss111010 or later." >&2
    exit 1
fi

if ! DOCKER_VERSION=$(docker -v | sed -n -e 's|^Docker version \([0-9][0-9]*\.[0-9][0-9]*\.[0-9][0-9]*\).*|\1|p') || [ -z "$DOCKER_VERSION" ] ; then
    echo "ERROR: Unable to parse docker version" >&2
    exit 1
fi

# guard against https://github.com/docker/docker/issues/8632
if [ "$DOCKER_VERSION" = "1.3.0" ] ; then
    echo "You are running Docker version $DOCKER_VERSION, which contains a bug that prevents weave from working properly. Please upgrade." >&2
    exit 1
fi

DOCKER_VERSION_MAJOR=$(echo "$DOCKER_VERSION" | cut -d. -f 1)
DOCKER_VERSION_MINOR=$(echo "$DOCKER_VERSION" | cut -d. -f 2)
DOCKER_VERSION_PATCH=$(echo "$DOCKER_VERSION" | cut -d. -f 3)

case "$COMMAND" in
    setup)
        for img in $IMAGE $DNS_IMAGE $TOOLS_IMAGE ; do
            docker pull $img
        done
        ;;
    # intentionally undocumented since it assumes knowledge of weave
    # internals
    create-bridge)
        create_bridge --without-ethtool
        ;;
    launch)
        check_not_running $CONTAINER_NAME $BASE_IMAGE
        create_bridge
        # We set the router name to the bridge mac since that is
        # stable across re-creations of the containers.
        #
        # TODO use the mac of one of the physical host interfaces
        # (eth0, wlan0, etc) so the name becomes stable across host
        # restarts.
        MACADDR=$(cat /sys/class/net/$BRIDGE/address)
        # backward compatibility...
        if is_cidr "$1" ; then
            echo "WARNING: $1 parameter ignored; 'weave launch' no longer takes a CIDR as the first parameter" >&2
            shift 1
        fi
        NICKNAME=$(hostname)
        while true; do
            case "$1" in
                -password)
                    [ $# -gt 1 ] || usage
                    WEAVE_PASSWORD="$2"
                    export WEAVE_PASSWORD
                    shift 2
                    ;;
                -nickname)
                    [ $# -gt 1 ] || usage
                    NICKNAME="$2"
                    shift 2
                    ;;
                *)
                    break
                    ;;
            esac
        done
        # Set WEAVE_DOCKER_ARGS in the environment in order to supply
        # additional parameters, such as resource limits, to docker
        # when launching the weave container.
        CONTAINER=$(docker run --privileged -d --name=$CONTAINER_NAME \
<<<<<<< HEAD
            -p $PORT:$PORT/tcp -p $PORT:$PORT/udp -e WEAVE_PASSWORD -v /var/run/docker.sock:/var/run/docker.sock \
            $WEAVE_DOCKER_ARGS $IMAGE -name $MACADDR -iface $CONTAINER_IFNAME "$@")
=======
            -p $PORT:$PORT/tcp -p $PORT:$PORT/udp -e WEAVE_PASSWORD \
            $WEAVE_DOCKER_ARGS $IMAGE -iface $CONTAINER_IFNAME -name $MACADDR -nickname "$NICKNAME" "$@")
>>>>>>> d1400bc2
        with_container_netns $CONTAINER launch >/dev/null
        populate_ipam
        echo $CONTAINER
        ;;
    launch-dns)
        [ $# -gt 0 ] || usage
        CIDR=$1
        shift 1
        check_not_running $DNS_CONTAINER_NAME $BASE_DNS_IMAGE
        create_bridge
        docker_bridge_ip
        DNS_CONTAINER=$(docker run --privileged -d --name=$DNS_CONTAINER_NAME \
            -p $DOCKER_BRIDGE_IP:53:53/udp -v /var/run/docker.sock:/var/run/docker.sock \
            $DNS_IMAGE -iface $CONTAINER_IFNAME "$@")
        with_container_netns $DNS_CONTAINER attach $CIDR >/dev/null
        populate_dns
        echo $DNS_CONTAINER
        ;;
    connect)
        [ $# -eq 1 ] || usage
        http_call $CONTAINER_NAME $HTTP_PORT POST /connect -d "peer=$1"
        ;;
    status)
        http_call $CONTAINER_NAME $HTTP_PORT GET /status
        ;;
    ps)
        [ $# -eq 0 ] || usage
        for CONTAINER_ID in $(docker ps -q) ; do
            if CONTAINER_ADDRS=$(with_container_netns $CONTAINER_ID container_weave_addrs 2>&1) ; then
                CONTAINER_MAC=$(echo "$CONTAINER_ADDRS" | grep -o 'link/ether .*' | cut -d ' ' -f 2)
                CONTAINER_IPS=$(echo "$CONTAINER_ADDRS" | grep -o 'inet .*'       | cut -d ' ' -f 2)
                echo $CONTAINER_ID $CONTAINER_MAC $CONTAINER_IPS
            fi
        done
        ;;
    version)
        [ $# -eq 0 ] || usage
        echo weave script $SCRIPT_VERSION
        ask_version $CONTAINER_NAME $IMAGE
        ask_version $DNS_CONTAINER_NAME $DNS_IMAGE
        if ! TOOLS_IMAGE_ID=$(docker inspect --format='{{.Id}}' $TOOLS_IMAGE 2>/dev/null) ; then
            echo "Unable to find $TOOLS_IMAGE image." >&2
        else
            TOOLS_VERSION=$(docker images --no-trunc | grep $TOOLS_IMAGE_ID | grep -v latest | tr -s ' ' | cut -d ' ' -f 2 | tr "\n" ' ')
            if [ -n "$TOOLS_VERSION" ] ; then
                echo "weave tools $TOOLS_VERSION"
            else
                echo "weave tools (unreleased version)"
            fi
        fi
        ;;
    run)
        [ $# -gt 0 ] || usage
        if [ "$1" = "--with-dns" ] ; then
            shift 1
            if [ \( "$DOCKER_VERSION_MAJOR" -lt 1 \) -o \
                 \( "$DOCKER_VERSION_MAJOR" -eq 1 -a \
                    "$DOCKER_VERSION_MINOR" -lt 2 \) ] ; then
                echo "ERROR: The '--with-dns' option requires Docker 1.2.0 or later; you are running $DOCKER_VERSION" >&2
                exit 1
            fi
            docker_bridge_ip
            DNS_ARG="--dns $DOCKER_BRIDGE_IP"
            DNS_SEARCH_ARG="--dns-search=."
            for arg in "$@"; do
                case $arg in
                    --dns-search=*)
                        DNS_SEARCH_ARG=""
                        ;;
                    *)
                        ;;
                esac;
            done
        fi
        if is_cidr "$1" ; then
            CIDR=$1
            shift 1
        fi
        create_bridge
        CONTAINER=$(docker run $DNS_ARG $DNS_SEARCH_ARG -d "$@")
        if [ -z "$CIDR" ] ; then
            CIDR="$(http_call $CONTAINER_NAME $HTTP_PORT GET /ip/$CONTAINER)"
        else
            tell_ipam PUT $CONTAINER $CIDR
        fi
        with_container_netns $CONTAINER attach $CIDR >/dev/null
        tell_dns PUT $CONTAINER $CIDR
        echo $CONTAINER
        ;;
    start)
        [ $# -eq 2 ] || usage
        validate_cidr $1
        create_bridge
        CONTAINER=$(docker start $2)
        with_container_netns $CONTAINER attach $1 >/dev/null
        tell_dns PUT $CONTAINER $1
        echo $CONTAINER
        ;;
    attach)
        [ $# -gt 0 ] || usage
        create_bridge
        if is_cidr "$1" ; then
            CIDR=$1
            shift 1
            tell_ipam PUT $1 $CIDR
        else
            CIDR="$(http_call $CONTAINER_NAME $HTTP_PORT GET /ip/$CONTAINER)"
        fi
        with_container_netns $1 attach $CIDR >/dev/null
        tell_dns PUT $1 $CIDR
        ;;
    detach)
        [ $# -eq 2 ] || usage
        validate_cidr $1
        with_container_netns $2 detach $1 >/dev/null
        tell_dns DELETE $2 $1
        ;;
    expose)
        [ $# -eq 1 ] || usage
        validate_cidr $1
        create_bridge --without-ethtool
        if ! ip addr show dev $BRIDGE | grep -qF $1
        then
            ip addr add dev $BRIDGE $1
            add_iptables_rule nat WEAVE -o $BRIDGE ! -s $1 -j MASQUERADE
            add_iptables_rule nat WEAVE -s $1 ! -o $BRIDGE -j MASQUERADE
        fi
        ;;
    hide)
        [ $# -eq 1 ] || usage
        validate_cidr $1
        create_bridge --without-ethtool
        if ip addr show dev $BRIDGE | grep -qF $1
        then
            ip addr del dev $BRIDGE $1
            delete_iptables_rule nat WEAVE -o $BRIDGE ! -s $1 -j MASQUERADE
            delete_iptables_rule nat WEAVE -s $1 ! -o $BRIDGE -j MASQUERADE
        fi
        ;;
    stop)
        [ $# -eq 0 ] || usage
        if ! docker kill $CONTAINER_NAME >/dev/null 2>&1 ; then
            echo "Weave is not running." >&2
        fi
        docker rm -f $CONTAINER_NAME >/dev/null 2>&1 || true
        run_tool host conntrack -D -p udp --dport $PORT >/dev/null 2>&1 || true
        ;;
    stop-dns)
        [ $# -eq 0 ] || usage
        if ! docker kill $DNS_CONTAINER_NAME >/dev/null 2>&1 ; then
            echo "WeaveDNS is not running." >&2
        fi
        docker rm -f $DNS_CONTAINER_NAME >/dev/null 2>&1 || true
        ;;
    reset)
        [ $# -eq 0 ] || usage
        docker kill  $CONTAINER_NAME     >/dev/null 2>&1 || true
        docker kill  $DNS_CONTAINER_NAME >/dev/null 2>&1 || true
        docker rm -f $CONTAINER_NAME     >/dev/null 2>&1 || true
        docker rm -f $DNS_CONTAINER_NAME >/dev/null 2>&1 || true
        run_tool host conntrack -D -p udp --dport $PORT >/dev/null 2>&1 || true
        destroy_bridge
        for LOCAL_IFNAME in $(ip link show | grep v${CONTAINER_IFNAME}pl | cut -d ' ' -f 2 | tr -d ':') ; do
            ip link del $LOCAL_IFNAME
        done
        ;;
    *)
        echo "Unknown weave command '$COMMAND'" >&2
        usage
        ;;
esac<|MERGE_RESOLUTION|>--- conflicted
+++ resolved
@@ -6,11 +6,7 @@
 usage() {
     echo "Usage:"
     echo "weave setup"
-<<<<<<< HEAD
-    echo "weave launch     [-password <password>] [-alloc <cidr>] <peer> ..."
-=======
-    echo "weave launch     [-password <password>] [-nickname <nickname>] <peer> ..."
->>>>>>> d1400bc2
+    echo "weave launch     [-password <password>] [-nickname <nickname>] [-alloc <cidr>] <peer> ..."
     echo "weave launch-dns <cidr>"
     echo "weave connect    <peer>"
     echo "weave run        [--with-dns] [<cidr>] <docker run args> ..."
@@ -539,13 +535,8 @@
         # additional parameters, such as resource limits, to docker
         # when launching the weave container.
         CONTAINER=$(docker run --privileged -d --name=$CONTAINER_NAME \
-<<<<<<< HEAD
             -p $PORT:$PORT/tcp -p $PORT:$PORT/udp -e WEAVE_PASSWORD -v /var/run/docker.sock:/var/run/docker.sock \
-            $WEAVE_DOCKER_ARGS $IMAGE -name $MACADDR -iface $CONTAINER_IFNAME "$@")
-=======
-            -p $PORT:$PORT/tcp -p $PORT:$PORT/udp -e WEAVE_PASSWORD \
             $WEAVE_DOCKER_ARGS $IMAGE -iface $CONTAINER_IFNAME -name $MACADDR -nickname "$NICKNAME" "$@")
->>>>>>> d1400bc2
         with_container_netns $CONTAINER launch >/dev/null
         populate_ipam
         echo $CONTAINER
