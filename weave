#!/bin/sh
set -e

[ -n "$WEAVE_DEBUG" ] && set -x

SCRIPT_VERSION="(unreleased version)"
IMAGE_VERSION=latest
[ "$SCRIPT_VERSION" = "(unreleased version)" ] || IMAGE_VERSION=$SCRIPT_VERSION
IMAGE_VERSION=${WEAVE_VERSION:-$IMAGE_VERSION}

# - Docker versions prior to 1.6 cannot pull images from DockerHub
# - The weavexec image embeds a Docker 1.6.2 client. Docker will give
#   a "client is newer than server error" if the daemon has an older
#   API version, which could be confusing if the user's Docker client
#   is correctly matched with that older version.
#
# We therefore check that the user's Docker *client* is >= 1.6
MIN_DOCKER_VERSION=1.6.0

# These are needed for remote execs, hence we introduce them here
DOCKERHUB_USER=${DOCKERHUB_USER:-weaveworks}
BASE_EXEC_IMAGE=$DOCKERHUB_USER/weaveexec
EXEC_IMAGE=$BASE_EXEC_IMAGE:$IMAGE_VERSION
PROXY_HOST=${PROXY_HOST:-$(echo "${DOCKER_HOST#tcp://}" | cut -s -d: -f1)}
PROXY_HOST=${PROXY_HOST:-127.0.0.1}
DOCKER_CLIENT_HOST=${DOCKER_CLIENT_HOST:-$DOCKER_HOST}

# Define some regular expressions for matching addresses.
# The regexp here is far from precise, but good enough.
IP_REGEXP="[0-9]{1,3}\.[0-9]{1,3}\.[0-9]{1,3}\.[0-9]{1,3}"
CIDR_REGEXP="$IP_REGEXP/[0-9]{1,2}"

usage_no_exit() {
    cat >&2 <<EOF
Usage:

weave --help | help
      setup
      version

weave launch        <same arguments as 'weave launch-router'>
      launch-router [--password <password>] [--nickname <nickname>]
                      [--ipalloc-range <cidr> [--ipalloc-default-subnet <cidr>]]
                      [--init-peer-count <count>] [--no-discovery]
                      [--trusted-subnets <cidr>,...] <peer> ...
      launch-proxy  [-H <endpoint>] [--without-dns] [--no-multicast-route]
                      [--no-rewrite-hosts] [--no-default-ipalloc]
                      [--hostname-from-label <labelkey>]
                      [--hostname-match <regexp>]
                      [--hostname-replacement <replacement>]
                      [--rewrite-inspect]
      launch-plugin [--no-multicast-route]

weave env           [--restore]
      config
      dns-args

weave connect       [--replace] [<peer> ...]
      forget        <peer> ...

weave run           [--without-dns] [--no-rewrite-hosts] [--no-multicast-route]
                      [<addr> ...] <docker run args> ...
      start         [<addr> ...] <container_id>
      attach        [<addr> ...] <container_id>
      detach        [<addr> ...] <container_id>
      restart       <container_id>

weave expose        [<addr> ...] [-h <fqdn>]
      hide          [<addr> ...]

weave dns-add       [<ip_address> ...] <container_id> [-h <fqdn>] |
                    <ip_address> ... -h <fqdn>
      dns-remove    [<ip_address> ...] <container_id> [-h <fqdn>] |
                    <ip_address> ... -h <fqdn>
      dns-lookup    <unqualified_name>

weave status        [targets | connections | peers | dns]
      report        [-f <format>]
      ps            [<container_id> ...]

weave stop
      stop-router
      stop-proxy
      stop-plugin

weave reset
      rmpeer        <nickname> | <weave internal peer ID>


where <peer>     = <ip_address_or_fqdn>[:<port>]
      <cidr>     = <ip_address>/<routing_prefix_length>
      <addr>     = [ip:]<cidr> | net:<cidr> | net:default
      <endpoint> = [tcp://][<ip_address>]:<port> | [unix://]/path/to/socket
EOF
}

usage() {
    usage_no_exit
    exit 1
}

docker_sock_options() {
    # Pass through DOCKER_HOST if it is a Unix socket;
    # a TCP socket may be secured by TLS, in which case we can't use it
    if echo "$DOCKER_HOST" | grep -q "^unix://" >/dev/null; then
        echo "-v ${DOCKER_HOST#unix://}:${DOCKER_HOST#unix://} -e DOCKER_HOST"
    else
        echo "-v /var/run/docker.sock:/var/run/docker.sock"
    fi
}

exec_remote() {
    docker $DOCKER_CLIENT_ARGS run --rm --privileged --net=host \
        $(docker_sock_options) \
        -v /proc:/hostproc \
        -e PROCFS=/hostproc \
        -e DOCKERHUB_USER="$DOCKERHUB_USER" \
        -e WEAVE_VERSION \
        -e WEAVE_DEBUG \
        -e WEAVE_DOCKER_ARGS \
        -e WEAVEPROXY_DOCKER_ARGS \
        -e WEAVE_PASSWORD \
        -e WEAVE_PORT \
        -e WEAVE_CONTAINER_NAME \
        -e WEAVE_MTU \
        -e WEAVE_NO_FASTDP \
        -e WEAVE_NO_BRIDGED_FASTDP \
        -e WEAVE_NO_PLUGIN \
        -e DOCKER_BRIDGE \
        -e DOCKER_CLIENT_HOST="$DOCKER_CLIENT_HOST" \
        -e DOCKER_CLIENT_ARGS \
        -e PROXY_HOST="$PROXY_HOST" \
        -e COVERAGE \
        $WEAVEEXEC_DOCKER_ARGS $EXEC_IMAGE --local "$@"
}

# Given $1 and $2 as semantic version numbers like 3.1.2, return [ $1 < $2 ]
version_lt() {
    VERSION_MAJOR=${1%.*.*}
    REST=${1%.*} VERSION_MINOR=${REST#*.}
    VERSION_PATCH=${1#*.*.}

    MIN_VERSION_MAJOR=${2%.*.*}
    REST=${2%.*} MIN_VERSION_MINOR=${REST#*.}
    MIN_VERSION_PATCH=${2#*.*.}

    if [ \( "$VERSION_MAJOR" -lt "$MIN_VERSION_MAJOR" \) -o \
        \( "$VERSION_MAJOR" -eq "$MIN_VERSION_MAJOR" -a \
        \( "$VERSION_MINOR" -lt "$MIN_VERSION_MINOR" -o \
        \( "$VERSION_MINOR" -eq "$MIN_VERSION_MINOR" -a \
        \( "$VERSION_PATCH" -lt "$MIN_VERSION_PATCH" \) \) \) \) ] ; then
        return 0
    fi
    return 1
}

check_docker_version() {
    if ! DOCKER_VERSION=$(docker -v | sed -n -e 's|^Docker version \([0-9][0-9]*\.[0-9][0-9]*\.[0-9][0-9]*\).*|\1|p') || [ -z "$DOCKER_VERSION" ] ; then
        echo "ERROR: Unable to parse docker version" >&2
        exit 1
    fi

    if version_lt $DOCKER_VERSION $MIN_DOCKER_VERSION ; then
        echo "ERROR: weave requires Docker version $MIN_DOCKER_VERSION or later; you are running $DOCKER_VERSION" >&2
        exit 1
    fi
}

check_docker_server_api_version() {
    # Cope with various versions of `docker version` output format
    if ! DOCKER_API_VERSION=$(docker version -f '{{.Server.APIVersion}}' 2> /dev/null ) ; then
        if ! DOCKER_API_VERSION=$(docker version -f '{{.Server.ApiVersion}}' 2> /dev/null ) ; then
            if ! DOCKER_API_VERSION=$(docker version | sed -n -e 's|^Server API version: *\([0-9][0-9]*\.[0-9][0-9]\).*|\1|p') || [ -z "$DOCKER_API_VERSION" ] ; then
                echo "ERROR: Unable to determine docker version" >&2
                exit 1
            fi
        fi
    fi

    if version_lt ${DOCKER_API_VERSION}.0 ${1}.0 ; then
        return 1
    fi
}

enforce_docker_bridge_addr_assign_type() {
    if ! ADDR_ASSIGN_TYPE=$(cat /sys/class/net/$DOCKER_BRIDGE/addr_assign_type 2>/dev/null) ; then
        echo "Could not determine address assignment type of $DOCKER_BRIDGE" >&2
        return
    fi
    # From include/uapi/linux/netdevice.h
    # #define NET_ADDR_PERM       0   /* address is permanent (default) */
    # #define NET_ADDR_RANDOM     1   /* address is generated randomly */
    # #define NET_ADDR_STOLEN     2   /* address is stolen from other device */
    # #define NET_ADDR_SET        3   /* address is set using dev_set_mac_address() */
    if [ $ADDR_ASSIGN_TYPE != 3 ] ; then
        echo "Setting $DOCKER_BRIDGE MAC (mitigate https://github.com/docker/docker/issues/14908)" >&2
        ip link set dev $DOCKER_BRIDGE address $(random_mac) || true
    fi
}

check_forwarding_rules() {
    if run_iptables -C FORWARD -j REJECT --reject-with icmp-host-prohibited > /dev/null 2>&1; then
        cat >&2 <<EOF
WARNING: existing iptables rule

    '-A FORWARD -j REJECT --reject-with icmp-host-prohibited'

will block name resolution via weaveDNS - please reconfigure your firewall.
EOF
    fi
}

is_cidr() {
    echo "$1" | grep -E "^$CIDR_REGEXP$" >/dev/null
}

collect_cidr_args() {
    CIDR_ARGS=""
    CIDR_ARG_COUNT=0
    while [ "$1" = "net:default" ] || is_cidr "$1" || is_cidr "${1#ip:}" || is_cidr "${1#net:}" ; do
        CIDR_ARGS="$CIDR_ARGS ${1#ip:}"
        CIDR_ARG_COUNT=$((CIDR_ARG_COUNT + 1))
        shift 1
    done
}

is_ip() {
    echo "$1" | grep -E "^$IP_REGEXP$" >/dev/null
}

collect_ip_args() {
    IP_ARGS=""
    IP_COUNT=0
    while is_ip "$1" ; do
        IP_ARGS="$IP_ARGS $1"
        IP_COUNT=$((IP_COUNT + 1))
        shift 1
    done
}

dns_arg_count() {
    if [ "$1" = "--with-dns" -o "$1" = "--without-dns" ] ; then
        echo 1
    else
        echo 0
    fi
}

extra_hosts_args() {
    DNS_EXTRA_HOSTS=
    DNS_EXTRA_HOSTS_ARGS=
    while [ $# -gt 0 ] ; do
        case "$1" in
            --add-host)
                DNS_EXTRA_HOSTS="$2 $DNS_EXTRA_HOSTS"
                DNS_EXTRA_HOSTS_ARGS="--add-host=$2 $DNS_EXTRA_HOSTS_ARGS"
                shift
                ;;
            --add-host=*)
                DNS_EXTRA_HOSTS="${1#*=} $DNS_EXTRA_HOSTS"
                DNS_EXTRA_HOSTS_ARGS="--add-host=${1#*=} $DNS_EXTRA_HOSTS_ARGS"
                ;;
        esac
        shift
    done
}


check_docker_version

[ "$1" = "--local" ] && shift 1 && IS_LOCAL=1

if [ "$1" = "--help" -o "$1" = "help" ] ; then
    # "--help|help" are special because we always want to process them
    # at the client end.
    usage_no_exit
    exit 0
elif [ "$1" = "version" -a -z "$IS_LOCAL" ] ; then
    # non-local "version" is special because we want to show the
    # version of the script executed by the user rather than what is
    # embedded in weaveexec.
    echo "weave script $SCRIPT_VERSION"
elif [ "$1" = "env" -a "$2" = "--restore" ] ; then
    # "env --restore" is special because we always want to process it
    # at the client end.
    if [ "${ORIG_DOCKER_HOST-unset}" = "unset" ] ; then
        echo "Nothing to restore. This is most likely because there was no preceding invocation of 'eval \$(weave env)' in this shell." >&2
        exit 1
    else
        echo "DOCKER_HOST=$ORIG_DOCKER_HOST"
        exit 0
    fi
elif [ "$1" = "run" -a -z "$IS_LOCAL" ] ; then
    # non-local "run" is a special case because we want to use docker
    # directly, rather than the docker in $EXEC_IMAGE remotely. That's
    # because we are passing arbitrary arguments on to docker run, and
    # we can't rely on our baked-in docker to support those arguments.
    shift 1

    [ "$1" = "--without-dns" ] || DNS_ARGS=$(exec_remote dns-args "$@" || true)
    shift $(dns_arg_count "$@")

    REWRITE_HOSTS=1
    NO_MULTICAST_ROUTE=
    while [ $# -gt 0 ]; do
        case "$1" in
            --no-rewrite-hosts)
                REWRITE_HOSTS=
                ;;
            --no-multicast-route)
                NO_MULTICAST_ROUTE=1
                ;;
            *)
                break
                ;;
        esac
        shift
    done

    [ -n "$REWRITE_HOSTS" ] && extra_hosts_args "$@" && DNS_EXTRA_HOSTS_ARGS="--rewrite-hosts $DNS_EXTRA_HOSTS_ARGS"
    [ -n "$NO_MULTICAST_ROUTE" ] && ATTACH_ARGS="--no-multicast-route"

    collect_cidr_args "$@"
    shift $CIDR_ARG_COUNT
    CONTAINER=$(docker $DOCKER_CLIENT_ARGS run -e WEAVE_CIDR=none $DNS_ARGS -d "$@")
    exec_remote attach $CIDR_ARGS --or-die $DNS_EXTRA_HOSTS_ARGS $ATTACH_ARGS $CONTAINER >/dev/null
    echo $CONTAINER
    exit 0
fi

if [ -z "$IS_LOCAL" ] ; then
    exec_remote "$@"
    exit $?
fi

BASE_IMAGE=$DOCKERHUB_USER/weave
IMAGE=$BASE_IMAGE:$IMAGE_VERSION

BASE_PLUGIN_IMAGE=$DOCKERHUB_USER/plugin
PLUGIN_IMAGE=$BASE_PLUGIN_IMAGE:$IMAGE_VERSION
PLUGIN_CONTAINER_NAME=weaveplugin

PROCFS=${PROCFS:-/proc}
DOCKER_BRIDGE=${DOCKER_BRIDGE:-docker0}
CONTAINER_NAME=${WEAVE_CONTAINER_NAME:-weave}
BRIDGE=weave
# This value is overridden when the datapath is used unbridged
DATAPATH=datapath
BRIDGE_IFNAME=vethwe-bridge
DATAPATH_IFNAME=vethwe-datapath
CONTAINER_IFNAME=ethwe
PORT=${WEAVE_PORT:-6783}
HTTP_PORT=6784
PROXY_PORT=12375
PROXY_CONTAINER_NAME=weaveproxy
COVERAGE_ARGS=""
[ -n "$COVERAGE" ] && COVERAGE_ARGS="-test.coverprofile=/home/weave/cover.prof --"

######################################################################
# general helpers; independent of docker and weave
######################################################################

# utility function to check whether a command can be executed by the shell
# see http://stackoverflow.com/questions/592620/how-to-check-if-a-program-exists-from-a-bash-script
command_exists() {
    command -v $1 >/dev/null 2>&1
}

fractional_sleep() {
    case $1 in
        *.*)
            if [ -z "$NO_FRACTIONAL_SLEEP" ] ; then
                sleep $1 >/dev/null 2>&1 && return 0
                NO_FRACTIONAL_SLEEP=1
            fi
            sleep $((${1%.*} + 1))
            ;;
        *)
            sleep $1
            ;;
    esac
}

run_iptables() {
    # -w is recent addition to iptables
    if [ -z "$CHECKED_IPTABLES_W" ] ; then
        iptables -S -w >/dev/null 2>&1 && IPTABLES_W=-w
        CHECKED_IPTABLES_W=1
    fi

    iptables $IPTABLES_W "$@"
}

# Add a rule to iptables, if it doesn't exist already
add_iptables_rule() {
    IPTABLES_TABLE="$1"
    shift 1
    if ! run_iptables -t $IPTABLES_TABLE -C "$@" >/dev/null 2>&1 ; then
        run_iptables -t $IPTABLES_TABLE -A "$@" >/dev/null
    fi
}

# Delete a rule from iptables, if it exist
delete_iptables_rule() {
    IPTABLES_TABLE="$1"
    shift 1
    if run_iptables -t $IPTABLES_TABLE -C "$@" >/dev/null 2>&1 ; then
        run_iptables -t $IPTABLES_TABLE -D "$@" >/dev/null
    fi
}

# Configure the ARP cache parameters for the given interface.  This
# makes containers react more quickly to a change in the MAC address
# associated with an IP address.
configure_arp_cache() {
    $2 sh -c "echo 5 >/proc/sys/net/ipv4/neigh/$1/base_reachable_time &&
              echo 2 >/proc/sys/net/ipv4/neigh/$1/delay_first_probe_time &&
              echo 1 >/proc/sys/net/ipv4/neigh/$1/ucast_solicit"
}

# Send out an ARP announcement
# (https://tools.ietf.org/html/rfc5227#page-15) to update ARP cache
# entries across the weave network.  We do this in addition to
# configure_arp_cache because a) with those ARP cache settings it
# still takes a few seconds to correct a stale ARP mapping, and b)
# there is a kernel bug that means that the base_reachable_time
# setting is not promptly obeyed
# (<https://git.kernel.org/cgit/linux/kernel/git/torvalds/linux.git/commit/?id=4bf6980dd0328530783fd657c776e3719b421d30>>).
arp_update() {
    # It's not the end of the world if this doesn't run - we configure
    # ARP caches so that stale entries will be noticed quickly.
    ! command_exists arping || $3 arping -U -q -I $1 -c 1 ${2%/*}
}

# Generate a MAC value from a stdin containing six space separated
# 2-digit hexadecimal numbers.
mac_from_hex() {
    # In the first byte of the MAC, the 'multicast' bit should be
    # clear and 'locally administered' bit should be set.  All other
    # bits should be random.
    read a b c d e f && printf "%02x:$b:$c:$d:$e:$f" $((0x$a & ~1 | 2))
}

# Generate a random MAC value
random_mac() {
    od -txC -An -N6 /dev/urandom | mac_from_hex
}

######################################################################
# weave and docker specific helpers
######################################################################

util_op() {
    if command_exists weaveutil ; then
        weaveutil "$@"
    else
        docker run --rm --privileged --net=host $(docker_sock_options) \
            -v /proc:/hostproc -e PROCFS=/hostproc \
            --entrypoint=/usr/bin/weaveutil $EXEC_IMAGE "$@"
    fi
}

# Detect the current bridge/datapath state. When invoked, the values of
# $BRIDGE and $DATAPATH are expected to be distinct. $BRIDGE_TYPE and
# $DATAPATH are set correctly on success; failure indicates that the
# bridge/datapath devices have yet to be configured. If netdevs do exist
# but are in an inconsistent state the script aborts with an error.
detect_bridge_type() {
    BRIDGE_TYPE=
    if [ -d /sys/class/net/$DATAPATH ] ; then
        # Unfortunately there's no simple way to positively check whether
        # $DATAPATH is an ODP netdev so we have to make sure it isn't
        # a bridge instead (and that $BRIDGE is).
        if [ ! -d /sys/class/net/$DATAPATH/bridge -a -d /sys/class/net/$BRIDGE/bridge ] ; then
            BRIDGE_TYPE=bridged_fastdp
        else
            echo "Inconsistent bridge state detected. Please do 'weave reset' and try again" >&2
            exit 1
        fi
    elif [ -d /sys/class/net/$BRIDGE ] ; then
        if [ -d /sys/class/net/$BRIDGE/bridge ] ; then
            BRIDGE_TYPE=bridge
        else
            BRIDGE_TYPE=fastdp
            # The datapath is the bridge when there is no intermediary
            DATAPATH="$BRIDGE"
        fi
    else
        # No bridge/datapath devices configured
        return 1
    fi
}

create_bridge() {
    if ! detect_bridge_type ; then
        BRIDGE_TYPE=bridge
        if [ -z "$WEAVE_NO_FASTDP" ] ; then
            BRIDGE_TYPE=bridged_fastdp
            if [ -n "$WEAVE_NO_BRIDGED_FASTDP" ] ; then
                BRIDGE_TYPE=fastdp
                # The datapath is the bridge when there is no intermediary
                DATAPATH="$BRIDGE"
            fi
            if util_op create-datapath $DATAPATH ; then
                : # ODP datapath created successfully
            elif [ $? = 17 ] ; then
                # Exit status of 17 means the kernel doesn't have ODP
                BRIDGE_TYPE=bridge
            else
                return 1
            fi
        fi

        init_$BRIDGE_TYPE

        # Drop traffic from Docker bridge to Weave; it can break
        # subnet isolation
        if [ "$DOCKER_BRIDGE" != "$BRIDGE" ] ; then
            # Note using -I to insert ahead of Docker's bridge rules
            run_iptables -t filter -I FORWARD -i $DOCKER_BRIDGE -o $BRIDGE -j DROP
        fi

        [ -n "$DOCKER_BRIDGE_IP" ] || docker_bridge_ip

        # forbid traffic to the Weave port from other containers
        add_iptables_rule filter INPUT -i $DOCKER_BRIDGE -p tcp --dst $DOCKER_BRIDGE_IP --dport $PORT          -j DROP
        add_iptables_rule filter INPUT -i $DOCKER_BRIDGE -p udp --dst $DOCKER_BRIDGE_IP --dport $PORT          -j DROP
        add_iptables_rule filter INPUT -i $DOCKER_BRIDGE -p udp --dst $DOCKER_BRIDGE_IP --dport $(($PORT + 1)) -j DROP

        # let DNS traffic to weaveDNS, since otherwise it might get blocked by the likes of UFW
        add_iptables_rule filter INPUT -i $DOCKER_BRIDGE -p udp --dport 53  -j ACCEPT
        add_iptables_rule filter INPUT -i $DOCKER_BRIDGE -p tcp --dport 53  -j ACCEPT

        # Work around the situation where there are no rules allowing traffic
        # across our bridge. E.g. ufw
        add_iptables_rule filter FORWARD -i $BRIDGE -o $BRIDGE -j ACCEPT

        # create a chain for masquerading
        run_iptables -t nat -N WEAVE >/dev/null 2>&1 || true
        add_iptables_rule nat POSTROUTING -j WEAVE
    else
        if [ -n "$LAUNCHING_ROUTER" ] ; then
            if [ "$BRIDGE_TYPE" = bridge -a -z "$WEAVE_NO_FASTDP" ] ; then
                cat <<EOF >&1
WEAVE_NO_FASTDP is not set, but there is already a bridge present of
the wrong type for fast datapath.  Please do 'weave reset' to remove
the bridge first.
EOF
                return 1
            fi
            if [ "$BRIDGE_TYPE" != bridge -a -n "$WEAVE_NO_FASTDP" ] ; then
                cat <<EOF >&1
WEAVE_NO_FASTDP is set, but there is already a weave fast datapath
bridge present.  Please do 'weave reset' to remove the bridge first.
EOF
                return 1
            fi
        fi

        # WEAVE_MTU may have been specified when the bridge was
        # created (perhaps implicitly with WEAVE_NO_FASTDP).  So take
        # the MTU from the bridge unless it is explicitly specified
        # for this invocation.
        MTU=${WEAVE_MTU:-$(cat /sys/class/net/$BRIDGE/mtu)}
    fi

    [ "$1" = "--without-ethtool" ] || ethtool_tx_off_$BRIDGE_TYPE $BRIDGE

    ip link set dev $BRIDGE up

    # Configure the ARP cache parameters on the bridge interface for
    # the sake of 'weave expose'
    configure_arp_cache $BRIDGE
}

init_fastdp() {
    # GCE has the lowest underlay network MTU we're likely to encounter on
    # a local network, at 1460 bytes.  To get the overlay MTU from that we
    # subtract 20 bytes for the outer IPv4 header, 8 bytes for the outer
    # UDP header, 8 bytes for the vxlan header, and 14 bytes for the inner
    # ethernet header.
    MTU=${WEAVE_MTU:-1410}

    # create_bridge already created the datapath netdev
    ip link set dev $DATAPATH mtu $MTU
}

init_bridge() {
    # Observe any MTU that is already set
    [ -n "$MTU" ] || MTU=${WEAVE_MTU:-65535}

    ip link add name $BRIDGE type bridge

    # Derive the bridge MAC from the system (aka bios) UUID, if
    # present. Elsewhere we in turn derive the peer name from that,
    # which we want to be stable across reboots but otherwise
    # unique. The system UUID fits that bill, unlike, say,
    # /etc/machine-id, which is often identical on VMs created from
    # cloned filesystems. If we cannot determine the system UUID we
    # just generate a random MAC.
    if SYSTEM_UUID=$(cat /sys/class/dmi/id/product_uuid 2>/dev/null) ; then
        # We salt the input just as a precaution to avoid clashes with
        # other applications who might have had the bright idea of
        # generating MACs in the same way.
        MAC=$(echo "9oBJ0Jmip-$SYSTEM_UUID" | sha256sum | sed 's/\(..\)/\1 /g' | cut -c1-17 | mac_from_hex)
    else
        MAC=$(random_mac)
    fi
    ip link set dev $BRIDGE address $MAC

    # Attempting to set the bridge MTU to a high value directly
    # fails. Bridges take the lowest MTU of their interfaces. So
    # instead we create a temporary interface with the desired
    # MTU, attach that to the bridge, and then remove it again.
    ip link add name v${CONTAINER_IFNAME}du mtu $MTU type dummy
    ip link set dev v${CONTAINER_IFNAME}du master $BRIDGE
    ip link del dev v${CONTAINER_IFNAME}du
}

init_bridged_fastdp() {
    # Initialise the datapath as normal. NB sets MTU for use below
    init_fastdp

    # Create linking veth pair. We do this before initialising the bridge
    # so that `ip link show` displays the datapath, linking veths and
    # the bridge in natural order
    ip link del $DATAPATH_IFNAME >/dev/null 2>&1 || true
    ip link del $BRIDGE_IFNAME >/dev/null 2>&1 || true
    ip link add name $BRIDGE_IFNAME mtu $MTU type veth peer name $DATAPATH_IFNAME mtu $MTU || return 1

    # Initialise the bridge using fast datapath MTU
    init_bridge

    # Link intermediary bridge and datapath
    if ! ip link set $DATAPATH_IFNAME up ||
       ! ip link set $BRIDGE_IFNAME up ||
       ! add_iface_fastdp $DATAPATH_IFNAME || ! ip link set $BRIDGE_IFNAME master $BRIDGE ; then
        # Failed to link bridge and datapath - clean up
        ip link del $BRIDGE >/dev/null 2>&1 || true
        ip link del $DATAPATH_IFNAME >/dev/null 2>&1 || true
        ip link del $BRIDGE_IFNAME >/dev/null 2>&1 || true
        util_op delete-datapath $DATAPATH >/dev/null 2>&1 || true
        return 1
    fi

    # Finally, bring the datapath up
    ip link set dev $DATAPATH up
}

ethtool_tx_off_fastdp() {
    true
}

ethtool_tx_off_bridge() {
    ethtool -K $1 tx off >/dev/null
}

ethtool_tx_off_bridged_fastdp() {
    true
}

destroy_bridge() {
    # It's important that detect_bridge_type has not been called so
    # we have distinct values for $BRIDGE and $DATAPATH. Make best efforts
    # to remove netdevs of any type with those names so `weave reset` can
    # recover from inconsistent states.
    for NETDEV in $BRIDGE $DATAPATH ; do
        if [ -d /sys/class/net/$NETDEV ] ; then
            if [ -d /sys/class/net/$NETDEV/bridge ] ; then
                ip link del $NETDEV
            else
                util_op delete-datapath $NETDEV
            fi
        fi
    done

    # Remove any lingering bridged fastdp veth
    ip link del $DATAPATH_IFNAME >/dev/null 2>&1 || true
    ip link del $BRIDGE_IFNAME >/dev/null 2>&1 || true

    if [ "$DOCKER_BRIDGE" != "$BRIDGE" ] ; then
        run_iptables -t filter -D FORWARD -i $DOCKER_BRIDGE -o $BRIDGE -j DROP 2>/dev/null || true
    fi

    [ -n "$DOCKER_BRIDGE_IP" ] || docker_bridge_ip

    run_iptables -t filter -D INPUT -i $DOCKER_BRIDGE -p udp --dport 53  -j ACCEPT  >/dev/null 2>&1 || true
    run_iptables -t filter -D INPUT -i $DOCKER_BRIDGE -p tcp --dport 53  -j ACCEPT  >/dev/null 2>&1 || true

    run_iptables -t filter -D INPUT -i $DOCKER_BRIDGE -p tcp --dst $DOCKER_BRIDGE_IP --dport $PORT          -j DROP >/dev/null 2>&1 || true
    run_iptables -t filter -D INPUT -i $DOCKER_BRIDGE -p udp --dst $DOCKER_BRIDGE_IP --dport $PORT          -j DROP >/dev/null 2>&1 || true
    run_iptables -t filter -D INPUT -i $DOCKER_BRIDGE -p udp --dst $DOCKER_BRIDGE_IP --dport $(($PORT + 1)) -j DROP >/dev/null 2>&1 || true

    run_iptables -t filter -D FORWARD -i $BRIDGE -o $BRIDGE -j ACCEPT 2>/dev/null || true
    run_iptables -t nat -F WEAVE >/dev/null 2>&1 || true
    run_iptables -t nat -D POSTROUTING -j WEAVE >/dev/null 2>&1 || true
    run_iptables -t nat -X WEAVE >/dev/null 2>&1 || true
}

docker_bridge_ip() {
    DOCKER_BRIDGE_IP=$(ip -4 addr show dev $DOCKER_BRIDGE | grep -m1 -o 'inet [.0-9]*')
    DOCKER_BRIDGE_IP=${DOCKER_BRIDGE_IP#inet }
}

# the following borrows from https://github.com/jpetazzo/pipework

# Set $CONTAINER_PID to the PID of container $1, $LOCAL_IFNAME and
# $GUEST_IFNAME to suitable names for two ends of a veth pair, specific
# to the container, and execute args $2 $3 ... as a command. If an error
# is caused by container dying, swallow output from error.
with_container_netns() {
    CONTAINER="$1"
    CONTAINER_PID=$(docker inspect --format='{{.State.Pid}}' $CONTAINER)

    if [ "$CONTAINER_PID" = 0 ] ; then
        echo "Container $CONTAINER not running." >&2
        exit 1
    fi

    if [ "$CONTAINER_PID" = "<no value>" ] ; then
        echo "Container $CONTAINER unknown to Docker." >&2
        exit 1
    fi

    LOCAL_IFNAME="v${CONTAINER_IFNAME}pl${CONTAINER_PID}"
    GUEST_IFNAME="v${CONTAINER_IFNAME}pg${CONTAINER_PID}"
    IP_TMPOUT=/tmp/weave_ip_out_$$
    IP_TMPERR=/tmp/weave_ip_err_$$
    rm -f $IP_TMPOUT $IP_TMPERR

    # Run the wrapped command
    STATUS=0
    shift 1
    if ! "$@" >$IP_TMPOUT 2>$IP_TMPERR ; then
        STATUS=1
        if [ ! -d $PROCFS/$CONTAINER_PID ] ; then
            echo "Container $CONTAINER died" >&2
        else
            echo "Failure during network configuration for container $CONTAINER:" >&2
            cat $IP_TMPERR >&2
        fi
    else
        cat $IP_TMPOUT
        cat $IP_TMPERR >&2
    fi
    rm -f $IP_TMPOUT $IP_TMPERR
    return $STATUS
}

with_container_netns_or_die() {
    if ! with_container_netns "$@" >/dev/null ; then
        docker kill $1 >/dev/null 2>&1 || true
        exit 1
    fi
}

# Execute arguments as a command within the network namespace of $CONTAINER_PID
netnsenter() {
    nsenter --net=$PROCFS/$CONTAINER_PID/ns/net "$@"
}

# connect_container_to_bridge <container inteface name>
connect_container_to_bridge() {
    ip link add name $LOCAL_IFNAME mtu $MTU type veth peer name $GUEST_IFNAME mtu $MTU || return 1

    if ! ethtool_tx_off_$BRIDGE_TYPE $GUEST_IFNAME ||
        ! ip link set $GUEST_IFNAME netns $PROCFS/$CONTAINER_PID/ns/net ; then
        # failed before we assigned the veth to the container's
        # namespace
        ip link del $LOCAL_IFNAME type veth || true
        return 1
    fi

    # Versions of the 'ip' command differ in whether they create a
    # veth pair in the 'up' or 'down' state.  Furthermore, moving one
    # end into a netns normally sets them to 'down'.  But, moving an
    # end into the default netns is a null operation, so they stay up,
    # which leads to errors later on.  So to get a consistent result,
    # we have to be explicit in setting them 'up' or 'down' as
    # necessary.
    if ! netnsenter ip link set $GUEST_IFNAME down ||
       ! netnsenter ip link set $GUEST_IFNAME name $1 up ||
       ! ip link set $LOCAL_IFNAME up ||
       ! add_iface_$BRIDGE_TYPE $LOCAL_IFNAME ||
       ! configure_arp_cache $1 "netnsenter" ; then
        return 1
    fi
}

add_iface_fastdp() {
    util_op add-datapath-interface $DATAPATH $1
}

add_iface_bridge() {
    ip link set $1 master $BRIDGE
}

add_iface_bridged_fastdp() {
    add_iface_bridge "$@"
}

router_opts_fastdp() {
    echo "--datapath $DATAPATH"
}

router_opts_bridge() {
    echo "--iface $CONTAINER_IFNAME"
}

router_opts_bridged_fastdp() {
    router_opts_fastdp "$@"
}

ask_version() {
    if ! DOCKERIMAGE=$(docker inspect --format='{{.Image}}' $1 2>/dev/null) ; then
            if ! DOCKERIMAGE=$(docker inspect --format='{{.Id}}' $2 2>/dev/null) ; then
                echo "Unable to find $2 image." >&2
            fi
    fi
    [ -n "$DOCKERIMAGE" ] && docker run --rm --net=none -e WEAVE_CIDR=none $3 $DOCKERIMAGE $COVERAGE_ARGS --version
}

######################################################################
# functions invoked through with_container_netns
######################################################################

setup_router_iface_fastdp() {
    true
}

setup_router_iface_bridge() {
    if ! netnsenter ip link show eth0 >/dev/null ; then
        echo "Perhaps you are running the docker daemon with container networking disabled (-b=none)." >&2
        return 1
    fi
    # No-op if already attached
    netnsenter ip link show $CONTAINER_IFNAME >/dev/null 2>&1 && return 0

    connect_container_to_bridge $CONTAINER_IFNAME &&
        netnsenter ethtool -K eth0 tx off >/dev/null &&
        netnsenter ip link set $CONTAINER_IFNAME up
}

setup_router_iface_bridged_fastdp() {
    setup_router_iface_fastdp "$@"
}

attach() {
    if [ -h "$PROCFS/$CONTAINER_PID/ns/net" -a -h "/proc/self/ns/net" -a "$(readlink $PROCFS/$CONTAINER_PID/ns/net)" = "$(readlink /proc/self/ns/net)" ] ; then
        echo "Container is running in the host network namespace, and therefore cannot be" >&2
        echo "connected to weave. Perhaps the container was started with --net=host." >&2
        return 1
    fi

    if ! netnsenter ip link show $CONTAINER_IFNAME >/dev/null 2>&1 ; then
        connect_container_to_bridge $CONTAINER_IFNAME || return 1
    fi

    NEW_ADDRS=
    for ADDR in "$@" ; do
        if netnsenter ip addr show dev $CONTAINER_IFNAME | grep -F $ADDR >/dev/null ; then
            # address was there already
            continue
        fi
        netnsenter ip addr add $ADDR dev $CONTAINER_IFNAME || return 1
        NEW_ADDRS="$NEW_ADDRS $ADDR"
    done

    netnsenter ip link set $CONTAINER_IFNAME up || return 1

    for ADDR in $NEW_ADDRS ; do
        arp_update $CONTAINER_IFNAME $ADDR "netnsenter"
    done

    # Route multicast packets across the weave network.
    # This must come last in 'attach'. If you change this, change weavewait to match.
    #
    # The MTU lock prevents PMTU discovery for multicast
    # destinations. Without that, the kernel sets the DF flag on
    # multicast packets. Since RFC1122 prohibits sending of ICMP
    # errors for packets with multicast destinations, that causes
    # packets larger than the PMTU to be dropped silently.
    if [ -z "$NO_MULTICAST_ROUTE" ] ; then
        if ! netnsenter ip route show | grep '^224\.0\.0\.0/4' >/dev/null ; then
            netnsenter ip route add 224.0.0.0/4 dev $CONTAINER_IFNAME mtu lock $MTU
        fi
    fi
}

detach() {
    netnsenter ip link show $CONTAINER_IFNAME >/dev/null 2>&1 || return 0

    for ADDR in "$@" ; do
        if ! netnsenter ip addr show dev $CONTAINER_IFNAME | grep -F $ADDR >/dev/null ; then
            # address is not there, leave the device alone
            continue
        fi
        netnsenter ip addr del $ADDR dev $CONTAINER_IFNAME || return 1
    done

    if [ -n "$(netnsenter ip -f inet addr show dev $CONTAINER_IFNAME)" ] ; then
        # other addresses are left, leave the device alone
        return 0
    fi

    # Deleting the interface will delete the multicast route we set up
    netnsenter ip link del $CONTAINER_IFNAME type veth
}

container_weave_addrs() {
    netnsenter ip addr show dev $CONTAINER_IFNAME
}

######################################################################
# functions for interacting with containers
######################################################################

# Check that a container for component $1 named $2 with image $3 is not running
check_not_running() {
    RUN_STATUS=$(docker inspect --format='{{.State.Running}} {{.State.Status}} {{.Config.Image}}' $2 2>/dev/null) || true
    case ${RUN_STATUS%:*} in
        "true restarting $3")
            echo "$2 is restarting; you can stop it with 'weave stop-$1'." >&2
            return 3
            ;;
        "true "*" $3")
            echo "$2 is already running; you can stop it with 'weave stop-$1'." >&2
            return 1
            ;;
        "false "*" $3")
            docker rm $2 >/dev/null
            ;;
        true*)
            echo "Found another running container named '$2'. Aborting." >&2
            return 2
            ;;
        false*)
            echo "Found another container named '$2'. Aborting." >&2
            return 2
            ;;
    esac
}

stop() {
    docker stop $1 >/dev/null 2>&1 || echo "$2 is not running." >&2
    docker rm -f $1 >/dev/null 2>&1 || true
}

# Given a container name or short ID in $1, ensure the specified
# container is running and then print its full ID to stdout. If
# it's not running or doesn't exist, print an error to stderr and
# return with an indicative non-zero exit code.
container_id() {
    if ! status=$(docker inspect --format='{{.State.Running}} {{.Id}}' $1 2>/dev/null) ; then
        echo "Error: No such container: $1" >&2
        return 1
    fi
    case "$status" in
        true*)
            echo "${status#true }"
            ;;
        *)
            echo "$1 container is not running." >&2
            return 2
            ;;
    esac
}

container_ip() {
    if ! status=$(docker inspect --format='{{.State.Running}} {{.NetworkSettings.IPAddress}}' $1 2>/dev/null) ; then
        echo "$2" >&2
        return 1
    fi
    case "$status" in
        "true ")
            #echo "$1 container has no IP address; is Docker networking enabled?" >&2
            CONTAINER_IP=127.0.0.1
            ;;
        true*)
            CONTAINER_IP="${status#true }"
            ;;
        *)
            echo "$3" >&2
            return 1
            ;;
    esac
}

http_call() {
    addr="$1"
    http_verb="$2"
    url="$3"
    shift 3
    curl --connect-timeout 3 -s -S -X $http_verb "$@" http://$addr$url
}

http_call_unix() {
    container="$1"
    socket="$2"
    http_verb="$3"
    url="$4"
    shift 4
    # NB: requires curl >= 7.40
    output=$(docker exec $container curl -s -S -X $http_verb --unix-socket $socket "$@" http:$url)
    # in some docker versions, `docker exec` does not fail when the executed command fails
    [ -n "$output" ] || return 1
    echo $output
}

call_weave() {
    container_ip $CONTAINER_NAME \
        "$CONTAINER_NAME container is not present. Have you launched it?" \
        "$CONTAINER_NAME container is not running." \
        || return 1
    if ! http_call $CONTAINER_IP:$HTTP_PORT "$@" ; then
        echo "Call to $CONTAINER_NAME failed." >&2
        return 1
    fi
}

death_msg() {
    echo "The $1 container has died. Consult the container logs for further details."
}

# Wait until container $1 is alive enough to respond to "GET /status"
# http request
wait_for_status() {
    container="$1"
    shift
    while true ; do
        "$@" GET /status >/dev/null 2>&1 && return 0
        if ! container_id $container >/dev/null 2>&1 ; then
            echo $(death_msg $container) >&2
            return 1
        fi
        fractional_sleep 0.1
    done
}

# Call $1 for all containers, passing container ID, all MACs and all IPs
with_container_addresses() {
    COMMAND=$1
    shift 1
    for CONTAINER_ID in "$@" ; do
        if [ "$CONTAINER_ID" = "weave:expose" ] ; then
            ADDRS_CMD="ip addr show dev $BRIDGE"
        else
            ADDRS_CMD="with_container_netns $CONTAINER_ID container_weave_addrs"
        fi
        if CONTAINER_ADDRS=$($ADDRS_CMD 2>/dev/null) ; then
            CONTAINER_MAC=$(echo "$CONTAINER_ADDRS" | grep -o 'link/ether .*' | cut -d ' ' -f 2)
            CONTAINER_IPS=$(echo "$CONTAINER_ADDRS" | grep -o 'inet .*'       | cut -d ' ' -f 2)
            $COMMAND "$CONTAINER_ID" "$CONTAINER_MAC" "$CONTAINER_IPS"
        fi
    done
}

echo_addresses() {
    echo $1 $2 $3
}

echo_ips() {
    for CIDR in $3; do
        echo ${3%/*}
    done
}

echo_cidrs() {
    echo $3
}

peer_args() {
  res=''
  sep=''
  for p in "$@" ; do
    res="$res${sep}peer=$p"
    sep="&"
  done
  echo "$res"
}

######################################################################
# weaveDNS helpers
######################################################################

# Memoized function to query the weaveDNS server for our dns domain.
dns_domain() {
  DNS_DOMAIN=${DNS_DOMAIN:-$(call_weave GET /domain 2>/dev/null || true)}
  DNS_DOMAIN=${DNS_DOMAIN:-weave.local.}
  echo $DNS_DOMAIN
}

dns_args() {
    docker_bridge_ip
    NAME_ARG=""
    HOSTNAME_SPECIFIED=
    DNS_SEARCH_SPECIFIED=
    WITHOUT_DNS=
    while [ $# -gt 0 ] ; do
        case "$1" in
            --with-dns)
                echo "Warning: $1 is deprecated; it is on by default" >&2
                ;;
            --without-dns)
                WITHOUT_DNS=1
                ;;
            --name)
                NAME_ARG="$2"
                shift
                ;;
            --name=*)
                NAME_ARG="${1#*=}"
                ;;
            -h|--hostname|--hostname=*)
                HOSTNAME_SPECIFIED=1
                ;;
            --dns-search|--dns-search=*)
                DNS_SEARCH_SPECIFIED=1
                ;;
        esac
        shift
    done
    [ -n "$WITHOUT_DNS" ] && return 0
    DNS_ARGS="--dns $DOCKER_BRIDGE_IP"
    if [ -n "$NAME_ARG" -a -z "$HOSTNAME_SPECIFIED" ] ; then
        DOMAIN=$(dns_domain)
        HOSTNAME="$NAME_ARG.${DOMAIN%.}"
        if [ ${#HOSTNAME} -gt 64 ] ; then
            echo "Container name too long to be used as hostname" >&2
        else
            DNS_ARGS="$DNS_ARGS --hostname=$HOSTNAME"
            HOSTNAME_SPECIFIED=1
        fi
    fi
    if [ -z "$DNS_SEARCH_SPECIFIED" ] ; then
      if [ -z "$HOSTNAME_SPECIFIED" ] ; then
        DNS_ARGS="$DNS_ARGS --dns-search=$(dns_domain)"
      else
        DNS_ARGS="$DNS_ARGS --dns-search=."
      fi
    fi
}

etc_hosts_contents() {
    FQDN=$1
    shift
    NAME=${FQDN%%.*}
    HOSTNAMES="$NAME"
    [ "$NAME" = "$FQDN" -o "$NAME." = "$FQDN" ] || HOSTNAMES="$FQDN $HOSTNAMES"

    echo "# created by Weave - BEGIN"
    echo "# container hostname"
    for CIDR in $ALL_CIDRS ; do
        echo "${CIDR%/*}    $HOSTNAMES"
    done
    echo
    echo "# static names added with --add-host"
    for EXTRA_HOST in "$@" ; do
        echo "${EXTRA_HOST#*:}     ${EXTRA_HOST%:*}"
    done

    cat <<-EOF

# default localhost entries
127.0.0.1       localhost
::1             ip6-localhost ip6-loopback
fe00::0         ip6-localnet
ff00::0         ip6-mcastprefix
ff02::1         ip6-allnodes
ff02::2         ip6-allrouters
EOF

    echo "# created by Weave - END"
}

rewrite_etc_hosts() {
    HOSTS_PATH_AND_FQDN=$(docker inspect -f '{{.HostsPath}} {{.Config.Hostname}}.{{.Config.Domainname}}' $CONTAINER)
    HOSTS=${HOSTS_PATH_AND_FQDN% *}
    FQDN=${HOSTS_PATH_AND_FQDN#* }
    CONTAINERS_PATH=$(dirname $HOSTS)
    MNT=/container
    MNT_HOSTS=$MNT/$(basename $HOSTS)
    CONTENTS="$(etc_hosts_contents $FQDN "$@")"
    # rewrite /etc/hosts, unlinking the file (so Docker does not modify it again) but
    # leaving it with valid contents...
    docker run --rm --net=none -e WEAVE_CIDR=none --privileged \
        -v $CONTAINERS_PATH:$MNT \
        --entrypoint=sh \
        $EXEC_IMAGE -c "echo '$CONTENTS' > $MNT_HOSTS && rm -f $MNT_HOSTS && echo '$CONTENTS' > $MNT_HOSTS"
}

# Print an error to stderr and return with an indicative exit status
# if the container $1 does not exist or isn't running.
check_running() {
    if ! STATUS=$(docker inspect --format='{{.State.Running}}' $1 2>/dev/null) ; then
        echo  "$1 container is not present. Have you launched it?" >&2
        return 1
    elif [ "$STATUS" != "true" ] ; then
        echo "$1 container is not running." >&2
        return 2
    fi
}

# Execute $@ only if the weave container is running
when_weave_running() {
    ! check_running $CONTAINER_NAME 2>/dev/null || "$@"
}

# Iff the container in $1 has an FQDN, invoke $2 as a command passing
# the container as the first argument, the FQDN as the second argument
# and $3.. as additional arguments
with_container_fqdn() {
    CONT="$1"
    COMMAND="$2"
    shift 2

    CONT_FQDN=$(docker inspect --format='{{.Config.Hostname}}.{{.Config.Domainname}}' $CONT 2>/dev/null) || return 0
    CONT_NAME=${CONT_FQDN%%.*}
    [ "$CONT_NAME" = "$CONT_FQDN" -o "$CONT_NAME." = "$CONT_FQDN" ] || $COMMAND "$CONT" "$CONT_FQDN" "$@"
}

# Register FQDN in $2 as names for addresses $3.. under full container ID $1
put_dns_fqdn() {
    CHECK_ALIVE="-d check-alive=true"
    put_dns_fqdn_helper "$@"
}

put_dns_fqdn_no_check_alive() {
    CHECK_ALIVE=
    put_dns_fqdn_helper "$@"
}

put_dns_fqdn_helper() {
    CONTAINER_ID="$1"
    FQDN="$2"
    shift 2

    for ADDR in "$@" ; do
        call_weave PUT /name/$CONTAINER_ID/${ADDR%/*} --data-urlencode fqdn=$FQDN $CHECK_ALIVE || true
    done
}

# Delete all names for addresses $3.. under full container ID $1
delete_dns() {
    CONTAINER_ID="$1"
    shift 1

    for ADDR in "$@" ; do
        call_weave DELETE /name/$CONTAINER_ID/${ADDR%/*} || true
    done
}

# Delete any FQDNs $2 from addresses $3.. under full container ID $1
delete_dns_fqdn() {
    CONTAINER_ID="$1"
    FQDN="$2"
    shift 2

    for ADDR in "$@" ; do
        call_weave DELETE /name/$CONTAINER_ID/${ADDR%/*}?fqdn=$FQDN || true
    done
}

collect_dns_add_remove_args() {
    collect_ip_args "$@"
    shift $IP_COUNT
    [ $# -gt 0 -a "$1" != "-h" ] &&    C="$1" && shift 1
    [ $# -eq 2 -a "$1"  = "-h" ] && FQDN="$2" && shift 2
    [ $# -eq 0 -a \( -n "$C" -o \( $IP_COUNT -gt 0 -a -n "$FQDN" \) \) ] || usage
    check_running $CONTAINER_NAME
    if [ -n "$C" ] ; then
        CONTAINER=$(container_id $C)
        [ $IP_COUNT -gt 0 ] || IP_ARGS=$(with_container_addresses echo_ips $CONTAINER)
    fi
}

######################################################################
# IP Allocation Management helpers
######################################################################

check_overlap() {
    util_op netcheck $1 $BRIDGE
}

# Claim addresses for a container in IPAM.  Expects to be called from
# with_container_addresses.
ipam_reclaim() {
    for CIDR in $3 ; do
        # NB: CONTAINER_IP is the IP of the weave container; it is set by wait_for_status.
        http_call $CONTAINER_IP:$HTTP_PORT PUT /ip/$1/${CIDR%/*}?noErrorOnUnknown=true
    done
}

# Call IPAM as necessary to lookup or allocate addresses
#
# $1 is one of 'lookup', 'allocate' or 'allocate_no_check_alive', $2
# is the full container id. The remaining args are previously parsed
# CIDR_ARGS.
#
# Populates ALL_CIDRS and IPAM_CIDRS
ipam_cidrs() {
    case $1 in
        lookup)
            METHOD=GET
            CHECK_ALIVE=
            ;;
        allocate)
            METHOD=POST
            CHECK_ALIVE="?check-alive=true"
            ;;
        allocate_no_check_alive)
            METHOD=POST
            CHECK_ALIVE=
            ;;
    esac
    CONTAINER_ID="$2"
    shift 2
    ALL_CIDRS=""
    IPAM_CIDRS=""
    # If no addresses passed in, select the default subnet
    [ $# -gt 0 ] || set -- net:default
    for arg in "$@" ; do
        if [ "${arg%:*}" = "net" ] ; then
            if [ "$arg" = "net:default" ] ; then
                IPAM_URL=/ip/$CONTAINER_ID
            else
                IPAM_URL=/ip/$CONTAINER_ID/"${arg#net:}"
            fi
            CIDR=$(call_weave $METHOD $IPAM_URL$CHECK_ALIVE) || return 1
            if [ "$CIDR" = "404 page not found" ] ; then
                if [ "$METHOD" = "POST" ] ; then
                    echo "IP address allocation must be enabled to use 'net:'" >&2
                    return 1
                fi
            elif ! is_cidr "$CIDR" ; then
                echo "$CIDR" >&2
                return 1
            else
                IPAM_CIDRS="$IPAM_CIDRS $CIDR"
                ALL_CIDRS="$ALL_CIDRS $CIDR"
            fi
        else
            if [ "$METHOD" = "POST" ] ; then
                # Assignment of a plain IP address; warn if it clashes but carry on
                check_overlap $arg || true
                if container_ip $CONTAINER_NAME 2>/dev/null ; then
                    http_call $CONTAINER_IP:$HTTP_PORT PUT /ip/$CONTAINER_ID/${arg%/*} >&2
                fi
            fi
            ALL_CIDRS="$ALL_CIDRS $arg"
        fi
    done
}

ipam_cidrs_or_die() {
    if ! ipam_cidrs "$@" ; then
        docker kill $2 >/dev/null 2>&1 || true
        exit 1
    fi
}

show_addrs() {
    addrs=
    for cidr in "$@" ; do
        addrs="$addrs ${cidr%/*}"
    done
    echo $addrs
}

######################################################################
# weave proxy helpers
######################################################################

docker_client_args() {
    while [ $# -gt 0 ]; do
        case "$1" in
          -H|--host)
            DOCKER_CLIENT_HOST="$2"
            shift
            ;;
          -H=*|--host=*)
            DOCKER_CLIENT_HOST="${1#*=}"
            ;;
        esac
        shift
    done
}

# TODO: Handle relative paths for args
# TODO: Handle args with spaces
tls_arg() {
    PROXY_VOLUMES="$PROXY_VOLUMES -v $2:/home/weave/tls/$3.pem:ro"
    PROXY_ARGS="$PROXY_ARGS $1 /home/weave/tls/$3.pem"
}

# TODO: Handle relative paths for args
# TODO: Handle args with spaces
host_arg() {
  PROXY_HOST="$1"
  if [ "$PROXY_HOST" != "${PROXY_HOST#unix://}" ]; then
    host=$(dirname ${PROXY_HOST#unix://})
    if [ "$host" = "${host#/}" ]; then
      echo "When launching the proxy, unix sockets must be specified as an absolute path." >&2
      exit 1
    fi
    PROXY_VOLUMES="$PROXY_VOLUMES -v /var/run/weave:/var/run/weave"
  fi
  PROXY_ARGS="$PROXY_ARGS -H $1"
}

proxy_parse_args() {
    while [ $# -gt 0 ]; do
        case "$1" in
          -H)
            host_arg "$2"
            shift
            ;;
          -H=*)
            host_arg "${1#*=}"
            ;;
          -no-detect-tls|--no-detect-tls)
            PROXY_TLS_DETECTION_DISABLED=1
            ;;
          -tls|--tls|-tlsverify|--tlsverify)
            PROXY_TLS_ENABLED=1
            PROXY_ARGS="$PROXY_ARGS $1"
            ;;
          --tlscacert)
            tls_arg "$1" "$2" ca
            shift
            ;;
          --tlscacert=*)
            tls_arg "${1%%=*}" "${1#*=}" ca
            ;;
          --tlscert)
            tls_arg "$1" "$2" cert
            shift
            ;;
          --tlscert=*)
            tls_arg "${1%%=*}" "${1#*=}" cert
            ;;
          --tlskey)
            tls_arg "$1" "$2" key
            shift
            ;;
          --tlskey=*)
            tls_arg "${1%%=*}" "${1#*=}" key
            ;;
          *)
            PROXY_ARGS="$PROXY_ARGS $1"
            ;;
        esac
        shift
    done
}

proxy_args() {
    PROXY_VOLUMES=""
    PROXY_ARGS=""
    PROXY_TLS_ENABLED=""
    PROXY_TLS_DETECTION_DISABLED=""
    PROXY_HOST=""
    proxy_parse_args "$@"

    if [ -z "$PROXY_TLS_ENABLED" -a -z "$PROXY_TLS_DETECTION_DISABLED" ] ; then
        if ! DOCKER_TLS_ARGS=$(util_op docker-tls-args) ; then
            echo "Unable to auto-detect proxy TLS configuration; you must launch the proxy with" >&2
            echo "'weave launch-proxy' and supply '--no-detect-tls' or TLS options." >&2
            exit 1
        fi
        proxy_parse_args $DOCKER_TLS_ARGS
    fi
    if [ -z "$PROXY_HOST" ] ; then
      case "$DOCKER_CLIENT_HOST" in
        ""|unix://*)
          PROXY_HOST="unix:///var/run/weave/weave.sock"
          ;;
        *)
          PROXY_HOST="tcp://0.0.0.0:$PROXY_PORT"
          ;;
      esac
      host_arg "$PROXY_HOST"
    fi
}

proxy_addrs() {
    if addr="$(http_call_unix $PROXY_CONTAINER_NAME status.sock GET /status 2>/dev/null)" ; then
      echo "$addr" | sed "s/0.0.0.0/$PROXY_HOST/g"

    else
      echo "$PROXY_CONTAINER_NAME container is not present. Have you launched it?" >&2
      return 1
    fi
}

proxy_addr() {
    addr=$(proxy_addrs) || return 1
    echo "$addr" | cut -d ' ' -f1
}

warn_if_stopping_proxy_in_env() {
    if PROXY_ADDR=$(proxy_addr 2>/dev/null) ; then
        [ "$PROXY_ADDR" != "$DOCKER_CLIENT_HOST" ] || echo "WARNING: It appears that your environment is configured to use the Weave Docker API proxy. Stopping it will break this and subsequent docker invocations. To restore your environment, run 'eval \$(weave env --restore)'."
    fi
}

######################################################################
# launch helpers
######################################################################

common_launch_args() {
    args=""
    while [ $# -gt 0 ] ; do
        case "$1" in
            --log-level)
                [ $# -gt 1 ] || usage
                args="$args $1 $2"
                shift
                ;;
            --log-level=*)
                args="$args $1"
                ;;
        esac
        shift
    done
    echo "$args"
}

launch_router() {
    LAUNCHING_ROUTER=1
    check_forwarding_rules
    enforce_docker_bridge_addr_assign_type
    create_bridge
    docker_bridge_ip
    # We set the router name to the bridge MAC, which in turn is
    # derived from the system UUID (if available), and thus stable
    # across reboots.
    PEERNAME=$(cat /sys/class/net/$BRIDGE/address)
    # backward compatibility...
    if is_cidr "$1" ; then
        echo "WARNING: $1 parameter ignored; 'weave launch' no longer takes a CIDR as the first parameter" >&2
        shift 1
    fi
    CONTAINER_PORT=$PORT
    ARGS=
    IPRANGE=
    IPRANGE_SPECIFIED=

    # DNS_PORT_MAPPING is only used if the router runs in a container
    # netns.  DNS_ROUTER_OPTS is only used if the router runs in the
    # host netns.
    DNS_PORT_MAPPING="-p $DOCKER_BRIDGE_IP:53:53/udp -p $DOCKER_BRIDGE_IP:53:53/tcp"
    DNS_ROUTER_OPTS="--dns-listen-address $DOCKER_BRIDGE_IP:53"
    NO_DNS_OPT=

    while [ $# -gt 0 ] ; do
        case "$1" in
            -password|--password)
                [ $# -gt 1 ] || usage
                WEAVE_PASSWORD="$2"
                export WEAVE_PASSWORD
                shift
                ;;
            --password=*)
                WEAVE_PASSWORD="${1#*=}"
                export WEAVE_PASSWORD
                ;;
            -port|--port)
                [ $# -gt 1 ] || usage
                CONTAINER_PORT="$2"
                shift
                ;;
            --port=*)
                CONTAINER_PORT="${1#*=}"
                ;;
            -iprange|--iprange|--ipalloc-range)
                [ $# -gt 1 ] || usage
                IPRANGE="$2"
                IPRANGE_SPECIFIED=1
                shift
                ;;
            --ipalloc-range=*)
                IPRANGE="${1#*=}"
                IPRANGE_SPECIFIED=1
                ;;
            --no-dns)
                DNS_PORT_MAPPING=
                DNS_ROUTER_OPTS=
                NO_DNS_OPT="--no-dns"
                ARGS="$ARGS $1"
                ;;
            *)
                ARGS="$ARGS '$(echo "$1" | sed "s|'|'\"'\"'|g")'"
                ;;
        esac
        shift
    done
    eval "set -- $ARGS"
    if [ -z "$IPRANGE_SPECIFIED" ] ; then
        IPRANGE="10.32.0.0/12"
        if ! check_overlap $IPRANGE ; then
            echo "ERROR: Default --ipalloc-range $IPRANGE overlaps with existing route on host." >&2
            echo "You must pick another range and set it on all hosts." >&2
            exit 1
        fi
    else
        if [ -n "$IPRANGE" ] && ! check_overlap $IPRANGE ; then
            echo "WARNING: Specified --ipalloc-range $IPRANGE overlaps with existing route on host." >&2
            echo "Unless this is deliberate, you must pick another range and set it on all hosts." >&2
        fi
    fi

    [ "$BRIDGE_TYPE" != bridge ] && NETHOST_OPT="--net=host" && HTTP_IP=127.0.0.1

    # Set WEAVE_DOCKER_ARGS in the environment in order to supply
    # additional parameters, such as resource limits, to docker
    # when launching the weave container.
    ROUTER_CONTAINER=$(docker run --privileged -d --name=$CONTAINER_NAME \
        $(docker_sock_options) \
        -p $PORT:$CONTAINER_PORT/tcp -p $PORT:$CONTAINER_PORT/udp \
        ${NETHOST_OPT:-$DNS_PORT_MAPPING} \
        -e WEAVE_PASSWORD \
        -e WEAVE_CIDR=none \
        $WEAVE_DOCKER_ARGS $IMAGE $COVERAGE_ARGS \
        --port $CONTAINER_PORT --name "$PEERNAME" --nickname "$(hostname)" \
        $(router_opts_$BRIDGE_TYPE) \
        --ipalloc-range "$IPRANGE" \
        --dns-effective-listen-address $DOCKER_BRIDGE_IP \
        ${NETHOST_OPT:+$DNS_ROUTER_OPTS} $NO_DNS_OPT \
        --http-addr $HTTP_IP:$HTTP_PORT \
        "$@")
    with_container_netns_or_die $CONTAINER_NAME setup_router_iface_$BRIDGE_TYPE
    attach_router
}

# Recreate the parameter values that are set when the router is first launched
fetch_router_args() {
    CONTAINER_ARGS=$(docker inspect -f '{{.Args}}' $CONTAINER_NAME)
    IPRANGE=$(echo $CONTAINER_ARGS | grep -o -e '-ipalloc-range [^ ]*') || true
    NO_DNS_OPT=$(echo $CONTAINER_ARGS | grep -o -e '--no-dns') || true
}

attach_router() {
    err_msg=$(death_msg $CONTAINER_NAME)
    container_ip $CONTAINER_NAME "$err_msg" "$err_msg" || return 1
    wait_for_status $CONTAINER_NAME http_call $CONTAINER_IP:$HTTP_PORT
    if [ -n "$IPRANGE" ] ; then
        # Tell the newly-started weave IP allocator about existing weave IPs
        with_container_addresses ipam_reclaim weave:expose $(docker ps -q --no-trunc)
    fi
    if [ -z "$NO_DNS_OPT" ] ; then
        # Tell the newly-started weaveDNS about existing weave IPs
        for CONTAINER in $(docker ps -q --no-trunc) ; do
            if CONTAINER_IPS=$(with_container_netns $CONTAINER container_weave_addrs 2>&1 | sed -n -e 's/inet \([^/]*\)\/\(.*\)/\1/p') ; then
                with_container_fqdn $CONTAINER put_dns_fqdn $CONTAINER_IPS
            fi
        done
    fi
}

stop_router() {
    stop $CONTAINER_NAME "Weave"
    conntrack -D -p udp --dport $PORT >/dev/null 2>&1 || true
}

launch_proxy() {
    # Set WEAVEPROXY_DOCKER_ARGS in the environment in order to supply
    # additional parameters, such as resource limits, to docker
    # when launching the weaveproxy container.
    docker_client_args $DOCKER_CLIENT_ARGS
    proxy_args "$@"
    mkdir -p /var/run/weave
    PROXY_CONTAINER=$(docker run --privileged -d --name=$PROXY_CONTAINER_NAME --net=host \
        $PROXY_VOLUMES \
        $(docker_sock_options) \
        -v /var/run/weave:/var/run/weave \
        -v /proc:/hostproc \
        -e PROCFS=/hostproc \
        -e DOCKER_BRIDGE \
        -e WEAVE_DEBUG \
        -e COVERAGE \
        -e EXEC_IMAGE=$EXEC_IMAGE \
        --entrypoint=/home/weave/weaveproxy \
        $WEAVEPROXY_DOCKER_ARGS $EXEC_IMAGE $COVERAGE_ARGS $PROXY_ARGS)
    wait_for_status $PROXY_CONTAINER_NAME http_call_unix $PROXY_CONTAINER_NAME status.sock
}

stop_proxy() {
    warn_if_stopping_proxy_in_env
    stop $PROXY_CONTAINER_NAME "Proxy"
}

launch_plugin_if_not_running() {
    retval=0
    check_not_running plugin $PLUGIN_CONTAINER_NAME $BASE_PLUGIN_IMAGE || retval=$?
    # If an existing plugin is running (we start it with restart=always), return its ID
    [ $retval = 1 ] && PLUGIN_CONTAINER=$(container_id $PLUGIN_CONTAINER_NAME) && return 0
    # Any other kind of error code from check_not_running is a failure.
    [ $retval -gt 0 ] && return $retval

    if ! PLUGIN_CONTAINER=$(docker run --privileged -d --name=$PLUGIN_CONTAINER_NAME \
        --restart=always \
        --net=host \
        $(docker_sock_options) \
        -v /run/docker/plugins:/run/docker/plugins \
        $PLUGIN_IMAGE "$@") ; then
        return 1
    fi
    util_op create-plugin-network weave weavemesh
}

plugin_disabled() {
    [ -n "$WEAVE_NO_PLUGIN" ] || ! check_docker_server_api_version 1.21
}

<<<<<<< HEAD
stop_plugin() {
    util_op remove-plugin-network weave
=======
remove_plugin_network() {
    docker run --rm --net=host \
        -v /var/run/docker.sock:/var/run/docker.sock \
        $PLUGIN_IMAGE --remove-network
}

warn_plugin_active() {
    echo "WARNING: docker may hang in this state; re-launch weave and remove attached containers before shutting down" >&2
}

stop_plugin() {
    remove_plugin_network || warn_plugin_active
>>>>>>> a2ff7e59
    stop $PLUGIN_CONTAINER_NAME "Plugin"
}

##########################################################################################

[ $(id -u) = 0 ] || {
    echo "weave must be run as 'root' when run locally" >&2
    exit 1
}

uname -s -r | sed -n -e 's|^\([^ ]*\) \([0-9][0-9]*\)\.\([0-9][0-9]*\).*|\1 \2 \3|p' | {
    if ! read sys maj min ; then
        echo "ERROR: Unable to parse operating system version $(uname -s -r)" >&2
        exit 1
    fi

    if [ "$sys" != 'Linux' ] ; then
        echo "ERROR: Operating systems other than Linux are not supported (you have $(uname -s -r))" >&2
        exit 1
    fi

    if ! [ \( "$maj" -eq 3 -a "$min" -ge 8 \) -o "$maj" -gt 3 ] ; then
        echo "WARNING: Linux kernel version 3.8 or newer is required (you have ${maj}.${min})" >&2
    fi
}

if ! command_exists ip ; then
    echo "ERROR: ip utility is missing. Please install it." >&2
    exit 1
fi

if ! ip netns list >/dev/null 2>&1 ; then
    echo "ERROR: $(ip -V) does not support network namespaces." >&2
    echo "       Please install iproute2-ss111010 or later." >&2
    exit 1
fi

if ! command_exists nsenter ; then
    echo "ERROR: nsenter utility missing. Please install it." >&2
    exit 1
fi

deprecation_warning() {
    echo "Warning: ${1%=*} is deprecated; please use $2" >&2
}

deprecation_warnings() {
    while [ $# -gt 0 ]; do
        case "$1" in
            -password|-password=*)
                deprecation_warning $1 "--password"
                [ "$1" = "-password" ] && shift
                ;;
            --password)
                shift
                ;;
            -nickname|-nickname=*)
                deprecation_warning $1 "--nickname"
                [ "$1" = "-nickname" ] && shift
                ;;
            --nickname)
                shift
                ;;
            -nodiscovery|--nodiscovery)
                deprecation_warning $1 "--no-discovery"
                ;;
            -iprange|--iprange|-iprange=*|--iprange=*)
                deprecation_warning $1 "--ipalloc-range"
                [ ${1#--} = "iprange" ] && shift
                ;;
            --ipalloc-range)
                shift
                ;;
            -ipsubnet|--ipsubnet|-ipsubnet=*|--ipsubnet=*)
                deprecation_warning $1 "--ipalloc-default-subnet"
                [ ${1#--} = "ipsubnet" ] && shift
                ;;
            --ipalloc-default-subnet)
                shift
                ;;
            -initpeercount|--initpeercount|-initpeercount=*|--initpeercount=*)
                deprecation_warning $1 "--init-peer-count"
                [ ${1#--} = "initpeercount" ] && shift
                ;;
            --init-peer-count)
                shift
                ;;
            -no-default-ipam|--no-default-ipam)
                deprecation_warning $1 "--no-default-ipalloc"
                ;;
            --with-dns)
                echo "Warning: $1 has been removed; DNS is on by default" >&2
                ;;
        esac
        shift
    done
}

[ $# -gt 0 ] || usage
COMMAND=$1
shift 1

case "$COMMAND" in
    setup)
        for img in $IMAGE $EXEC_IMAGE $PLUGIN_IMAGE ; do
            docker pull $img
        done
        ;;
    version)
        [ $# -eq 0 ] || usage
        ask_version $CONTAINER_NAME $IMAGE || true
        ask_version $PROXY_CONTAINER_NAME $EXEC_IMAGE --entrypoint=/home/weave/weaveproxy || true
        ask_version $PLUGIN_CONTAINER_NAME $PLUGIN_IMAGE || true
        ;;
    # intentionally undocumented since it assumes knowledge of weave
    # internals
    create-bridge)
        # This subcommand may be run without the docker daemon, but
        # fastdp needs to run the router container to setup the ODP
        # bridge, hence:
        if [ -z "$WEAVE_NO_FASTDP" ] ; then
            cat 1>&2 <<EOF
'weave create-bridge' is not compatible with fast data path.  Please set
the WEAVE_NO_FASTDP environment variable.
EOF
            exit 1
        fi
        create_bridge --without-ethtool
        ;;
    bridge-type)
        detect_bridge_type && echo $BRIDGE_TYPE
        ;;
    launch)
        deprecation_warnings "$@"
        check_not_running router $CONTAINER_NAME        $BASE_IMAGE
        check_not_running proxy  $PROXY_CONTAINER_NAME  $BASE_EXEC_IMAGE
        # Don't check the plugin here, since we start it with `--restart=always`
        COMMON_ARGS=$(common_launch_args "$@")
        launch_router "$@"
        launch_proxy  $COMMON_ARGS
        plugin_disabled || launch_plugin_if_not_running $COMMON_ARGS
        ;;
    launch-router)
        deprecation_warnings "$@"
        check_not_running router $CONTAINER_NAME $BASE_IMAGE
        launch_router "$@"
        echo $ROUTER_CONTAINER
        ;;
    attach-router)
        check_running $CONTAINER_NAME
        enforce_docker_bridge_addr_assign_type
        create_bridge
        fetch_router_args
        with_container_netns $CONTAINER_NAME setup_router_iface_$BRIDGE_TYPE
        attach_router
        ;;
    launch-proxy)
        deprecation_warnings "$@"
        check_not_running proxy $PROXY_CONTAINER_NAME $BASE_EXEC_IMAGE
        launch_proxy "$@"
        echo $PROXY_CONTAINER
        ;;
    launch-plugin)
        launch_plugin_if_not_running "$@"
        echo $PLUGIN_CONTAINER
        ;;
    env|proxy-env)
        [ "$COMMAND" = "env" ] || deprecation_warning "$COMMAND" "'weave env'"
        if PROXY_ADDR=$(proxy_addr) ; then
            [ "$PROXY_ADDR" = "$DOCKER_CLIENT_HOST" ] || RESTORE="ORIG_DOCKER_HOST=$DOCKER_CLIENT_HOST"
            echo "export DOCKER_HOST=$PROXY_ADDR $RESTORE"
        fi
        ;;
    config|proxy-config)
        [ "$COMMAND" = "config" ] || deprecation_warning "$COMMAND" "'weave config'"
        PROXY_ADDR=$(proxy_addr) && echo "-H=$PROXY_ADDR"
        ;;
    connect)
        [ $# -gt 0 ] || usage
        [ "$1" = "--replace" ] && replace="-d replace=true" && shift
        call_weave POST /connect $replace -d $(peer_args "$@")
        ;;
    forget)
        [ $# -gt 0 ] || usage
        call_weave POST /forget -d $(peer_args "$@")
        ;;
    status)
        res=0
        SUB_STATUS=
        STATUS_URL="/status"
        SUB_COMMAND="$@"
        while [ $# -gt 0 ] ; do
            SUB_STATUS=1
            STATUS_URL="$STATUS_URL/$1"
            shift
        done
        [ -n "$SUB_STATUS" ] || echo
        if status=$(call_weave GET $STATUS_URL) ; then
            case "$status" in
                "")
                    ;;
                "404 page not found")
                    echo "Invalid 'weave status' sub-command: $SUB_COMMAND" >&2
                    usage
                    ;;
                *)
                    echo "$status"
                    ;;
            esac
        else
            res=1
        fi
        if [ -z "$SUB_STATUS" ] && check_running $PROXY_CONTAINER_NAME 2>/dev/null && PROXY_ADDRS=$(proxy_addrs) ; then
            echo
            echo "        Service: proxy"
            echo "        Address: $PROXY_ADDRS"
        fi
        if [ -z "$SUB_STATUS" ] && check_running $PLUGIN_CONTAINER_NAME 2>/dev/null ; then
            echo
            echo "        Service: plugin"
            echo "     DriverName: weave"
        fi
        [ -n "$SUB_STATUS" ] || echo
        [ $res -eq 0 ]
        ;;
    report)
        if [ $# -gt 0 ] ; then
            [ $# -eq 2 -a "$1" = "-f" ] || usage
            call_weave GET /report --get --data-urlencode "format=$2"
        else
            call_weave GET /report -H 'Accept: application/json'
        fi
        ;;
    run)
        dns_args "$@"
        shift $(dns_arg_count "$@")
        REWRITE_HOSTS=1
        NO_MULTICAST_ROUTE=
        while [ $# -gt 0 ]; do
            case "$1" in
                --no-rewrite-hosts)
                    REWRITE_HOSTS=
                    ;;
                --no-multicast-route)
                    NO_MULTICAST_ROUTE=1
                    ;;
                *)
                    break
                    ;;
            esac
            shift
        done
        collect_cidr_args "$@"
        shift $CIDR_ARG_COUNT
        CONTAINER=$(docker run -e WEAVE_CIDR=none $DNS_ARGS -d "$@")
        create_bridge
        ipam_cidrs_or_die allocate $CONTAINER $CIDR_ARGS
        [ -n "$REWRITE_HOSTS" ] && extra_hosts_args "$@" && rewrite_etc_hosts $DNS_EXTRA_HOSTS
        with_container_netns_or_die $CONTAINER attach $ALL_CIDRS
        when_weave_running with_container_fqdn $CONTAINER put_dns_fqdn $ALL_CIDRS
        echo $CONTAINER
        ;;
    dns-args)
        dns_args "$@"
        echo -n $DNS_ARGS
        ;;
    docker-bridge-ip)
        docker_bridge_ip
        echo -n $DOCKER_BRIDGE_IP
        ;;
    start)
        collect_cidr_args "$@"
        shift $CIDR_ARG_COUNT
        [ $# -eq 1 ] || usage
        RES=$(docker start $1)
        CONTAINER=$(container_id $1)
        create_bridge
        ipam_cidrs_or_die allocate $CONTAINER $CIDR_ARGS
        with_container_netns_or_die $CONTAINER attach $ALL_CIDRS
        when_weave_running with_container_fqdn $CONTAINER put_dns_fqdn $ALL_CIDRS
        echo $RES
        ;;
    attach)
        DNS_EXTRA_HOSTS=
        REWRITE_HOSTS=
        NO_MULTICAST_ROUTE=
        collect_cidr_args "$@"
        shift $CIDR_ARG_COUNT
        while [ $# -gt 0 ]; do
            case "$1" in
                --or-die)
                    ATTACH_TYPE="_or_die"
                    ;;
                --rewrite-hosts)
                    REWRITE_HOSTS=1
                    ;;
                --add-host)
                    DNS_EXTRA_HOSTS="$2 $DNS_EXTRA_HOSTS"
                    shift
                    ;;
                --add-host=*)
                    DNS_EXTRA_HOSTS="${1#*=} $DNS_EXTRA_HOSTS"
                    ;;
                --no-multicast-route)
                    NO_MULTICAST_ROUTE=1
                    ;;
                *)
                    break
                    ;;
            esac
            shift
        done
        [ $# -eq 1 ] || usage
        CONTAINER=$(container_id $1)
        create_bridge
        ipam_cidrs$ATTACH_TYPE allocate $CONTAINER $CIDR_ARGS
        [ -n "$REWRITE_HOSTS" ] && rewrite_etc_hosts $DNS_EXTRA_HOSTS
        with_container_netns$ATTACH_TYPE $CONTAINER attach $ALL_CIDRS >/dev/null
        when_weave_running with_container_fqdn $CONTAINER put_dns_fqdn $ALL_CIDRS
        show_addrs $ALL_CIDRS
        ;;
    detach)
        collect_cidr_args "$@"
        shift $CIDR_ARG_COUNT
        [ $# -eq 1 ] || usage
        CONTAINER=$(container_id $1)
        ipam_cidrs lookup $CONTAINER $CIDR_ARGS
        with_container_netns $CONTAINER detach $ALL_CIDRS >/dev/null
        when_weave_running with_container_fqdn $CONTAINER delete_dns_fqdn $ALL_CIDRS
        for CIDR in $IPAM_CIDRS ; do
            call_weave DELETE /ip/$CONTAINER/${CIDR%/*}
        done
        show_addrs $ALL_CIDRS
        ;;
    restart)
        [ $# -ge 1 ] || usage
        create_bridge
        ALL_CIDRS=$(with_container_addresses echo_cidrs $1)
        RES=$(docker restart "$1")
        CONTAINER=$(container_id $1)
        for CIDR in $ALL_CIDRS ; do
            call_weave PUT /ip/$CONTAINER/${CIDR%/*}
        done
        with_container_netns_or_die $1 attach $ALL_CIDRS
        when_weave_running with_container_fqdn $1 put_dns_fqdn $ALL_CIDRS
        echo $RES
        ;;
    dns-add)
        collect_dns_add_remove_args "$@"
        FN=put_dns_fqdn
        [ -z "$CONTAINER" ] && CONTAINER=weave:extern && FN=put_dns_fqdn_no_check_alive
        if [ -n "$FQDN" ] ; then
            $FN $CONTAINER $FQDN $IP_ARGS
        else
            with_container_fqdn $CONTAINER $FN $IP_ARGS
        fi
        ;;
    dns-remove)
        collect_dns_add_remove_args "$@"
        [ -z "$CONTAINER" ] && CONTAINER=weave:extern
        if [ -n "$FQDN" ] ; then
            delete_dns_fqdn $CONTAINER $FQDN $IP_ARGS
        else
            delete_dns $CONTAINER $IP_ARGS
        fi
        ;;
    dns-lookup)
        [ $# -eq 1 ] || usage
        docker_bridge_ip
        dig @$DOCKER_BRIDGE_IP +short $1
        ;;
    expose)
        collect_cidr_args "$@"
        shift $CIDR_ARG_COUNT
        ipam_cidrs allocate_no_check_alive weave:expose $CIDR_ARGS
        if [ $# -eq 0 ] ; then
            FQDN=""
        else
            [ $# -eq 2 -a "$1" = "-h" ] || usage
            FQDN="$2"
        fi
        create_bridge --without-ethtool
        for CIDR in $ALL_CIDRS ; do
            if ! ip addr show dev $BRIDGE | grep -qF $CIDR ; then
                ip addr add dev $BRIDGE $CIDR
                arp_update $BRIDGE $CIDR
                add_iptables_rule nat WEAVE -d $CIDR ! -s $CIDR -j MASQUERADE
                add_iptables_rule nat WEAVE -s $CIDR ! -d $CIDR -j MASQUERADE
            fi
            [ -n "$FQDN" ] && when_weave_running put_dns_fqdn_no_check_alive weave:expose $FQDN $CIDR
        done
        show_addrs $ALL_CIDRS
        ;;
    hide)
        collect_cidr_args "$@"
        shift $CIDR_ARG_COUNT
        ipam_cidrs lookup weave:expose $CIDR_ARGS
        create_bridge --without-ethtool
        for CIDR in $ALL_CIDRS ; do
            if ip addr show dev $BRIDGE | grep -qF $CIDR ; then
                ip addr del dev $BRIDGE $CIDR
                delete_iptables_rule nat WEAVE -d $CIDR ! -s $CIDR -j MASQUERADE
                delete_iptables_rule nat WEAVE -s $CIDR ! -d $CIDR -j MASQUERADE
                when_weave_running delete_dns weave:expose $CIDR
            fi
        done
        for CIDR in $IPAM_CIDRS ; do
            call_weave DELETE /ip/weave:expose/${CIDR%/*}
        done
        show_addrs $ALL_CIDRS
        ;;
    ps)
        [ $# -eq 0 ] && CONTAINERS="weave:expose $(docker ps -q)" || CONTAINERS="$@"
        with_container_addresses echo_addresses $CONTAINERS
        ;;
    stop)
        [ $# -eq 0 ] || usage
        plugin_disabled || stop_plugin
        stop_router
        stop_proxy
        ;;
    stop-router)
        [ $# -eq 0 ] || usage
        stop_router
        ;;
    stop-proxy)
        [ $# -eq 0 ] || usage
        stop_proxy
        ;;
    stop-plugin)
        [ $# -eq 0 ] || usage
        stop_plugin
        ;;
    reset)
        [ $# -eq 0 ] || usage
<<<<<<< HEAD
        plugin_disabled || util_op remove-plugin-network weave || \
            echo "WARNING: docker may hang in this state; re-launch weave and remove attached containers before shutting down" >&2
=======
        plugin_disabled || remove_plugin_network || warn_plugin_active
>>>>>>> a2ff7e59
        warn_if_stopping_proxy_in_env
        call_weave DELETE /peer >/dev/null 2>&1 || true
        for NAME in $PLUGIN_CONTAINER_NAME $CONTAINER_NAME $PROXY_CONTAINER_NAME ; do
            docker stop  $NAME >/dev/null 2>&1 || true
            docker rm -f $NAME >/dev/null 2>&1 || true
        done
        conntrack -D -p udp --dport $PORT >/dev/null 2>&1 || true
        destroy_bridge
        for LOCAL_IFNAME in $(ip link show | grep v${CONTAINER_IFNAME}pl | cut -d ' ' -f 2 | tr -d ':') ; do
            ip link del ${LOCAL_IFNAME%@*} >/dev/null 2>&1 || true
        done
        ;;
    rmpeer)
        [ $# -eq 1 ] || usage
        PEER=$1
        call_weave DELETE /peer/$PEER
        ;;
    launch-dns)
        echo "The 'launch-dns' command has been removed; DNS is launched as part of 'launch' and 'launch-router'." >&2
        exit 0
        ;;
    stop-dns)
        echo "The 'stop-dns command has been removed; DNS is stopped as part of 'stop' and 'stop-router'." >&2
        exit 0
        ;;
    *)
        echo "Unknown weave command '$COMMAND'" >&2
        usage
        ;;
esac<|MERGE_RESOLUTION|>--- conflicted
+++ resolved
@@ -1713,23 +1713,12 @@
     [ -n "$WEAVE_NO_PLUGIN" ] || ! check_docker_server_api_version 1.21
 }
 
-<<<<<<< HEAD
-stop_plugin() {
-    util_op remove-plugin-network weave
-=======
-remove_plugin_network() {
-    docker run --rm --net=host \
-        -v /var/run/docker.sock:/var/run/docker.sock \
-        $PLUGIN_IMAGE --remove-network
-}
-
 warn_plugin_active() {
     echo "WARNING: docker may hang in this state; re-launch weave and remove attached containers before shutting down" >&2
 }
 
 stop_plugin() {
-    remove_plugin_network || warn_plugin_active
->>>>>>> a2ff7e59
+    util_op remove-plugin-network weave || warn_plugin_active
     stop $PLUGIN_CONTAINER_NAME "Plugin"
 }
 
@@ -2165,12 +2154,7 @@
         ;;
     reset)
         [ $# -eq 0 ] || usage
-<<<<<<< HEAD
-        plugin_disabled || util_op remove-plugin-network weave || \
-            echo "WARNING: docker may hang in this state; re-launch weave and remove attached containers before shutting down" >&2
-=======
-        plugin_disabled || remove_plugin_network || warn_plugin_active
->>>>>>> a2ff7e59
+        plugin_disabled || util_op remove-plugin-network weave || warn_plugin_active
         warn_if_stopping_proxy_in_env
         call_weave DELETE /peer >/dev/null 2>&1 || true
         for NAME in $PLUGIN_CONTAINER_NAME $CONTAINER_NAME $PROXY_CONTAINER_NAME ; do
